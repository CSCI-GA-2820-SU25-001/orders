"""
Models for Order

All of the models are stored in this module
"""

import logging
from typing import Any
from datetime import datetime, UTC
from flask_sqlalchemy import SQLAlchemy

logger = logging.getLogger("flask.app")

# Create the SQLAlchemy object to be initialized later in init_db()
db = SQLAlchemy()

ALLOWED_STATUS = {"placed", "shipped", "returned", "canceled"}
DEFAULT_STATUS = "placed"


class DataValidationError(Exception):
    """Used for an data validation errors when deserializing"""


class Order(db.Model):
    """
    Class that represents an order
    """

    __tablename__ = "Order"
    ##################################################
    # Table Schema
    ##################################################
    id = db.Column(db.Integer, primary_key=True)
    customer_id = db.Column(db.Integer)
    status = db.Column(db.String(16), nullable=False, default="placed")
    created_at = db.Column(db.DateTime(timezone=True), nullable=False)
    # maybe store any promotions used on this order?

    # Relationship to OrderItem with cascade delete
    order_items = db.relationship(
        "OrderItem", backref="order", cascade="all, delete-orphan", passive_deletes=True
    )

    def create(self):
        """
        Creates an order in the database
        """
        logger.info("Creating %s", self)
        self.id = None
        try:
            if self.created_at is None:
                self.created_at = datetime.now(UTC)

            db.session.add(self)
            # The order_items will be automatically saved due to the relationship
            # with cascade="all, delete-orphan" option
            db.session.commit()
        except Exception as e:
            db.session.rollback()
            logger.error("Error creating record: %s", self)
            raise DataValidationError(e) from e

    def update(self):
        """
        Updates an order in the database
        """
        logger.info("Saving %s", self)
        try:
            db.session.commit()
        except Exception as e:
            db.session.rollback()
            logger.error("Error updating record: %s", self)
            raise DataValidationError(e) from e

    def delete(self):
        """Removes an order from the data store"""
        logger.info("Deleting %s", self)
        try:
            db.session.delete(self)
            db.session.commit()
        except Exception as e:
            db.session.rollback()
            logger.error("Error deleting record: %s", self)
            raise DataValidationError(e) from e

    def serialize(self) -> dict[str, Any]:
        """Serializes an order into a dictionary"""
        return {
            "id": self.id,
            "customer_id": self.customer_id,
            "status": self.status,
<<<<<<< HEAD
            "order_items": [item.serialize() for item in self.order_items],
=======
            "order_items": [item.serialize() for item in self.order_items]
            "created_at": self.created_at.isoformat(),
>>>>>>> f028c84f
        }

    def deserialize(self, data: dict[str, Any]):
        """
        Deserializes an order from a dictionary
        """
        try:
            self.customer_id = data["customer_id"]
            status = str(data.get("status", self.status or DEFAULT_STATUS)).lower()
            self.created_at = data["created_at"]
            if status not in ALLOWED_STATUS:
                raise DataValidationError(f"Invalid status '{status}'")

            self.status = status

            # Handle order_items if present in the data
            if "order_items" in data:
                # Clear existing order_items first
                self.order_items.clear()

                # Add new order_items
                for item_data in data["order_items"]:
                    order_item = OrderItem()
                    order_item.deserialize(item_data)
                    # The order_id will be set automatically due to the relationship
                    self.order_items.append(order_item)

        except KeyError as error:
            raise DataValidationError(
                "Invalid Order: missing " + error.args[0]
            ) from error

        return self

    ##################################################
    # CLASS METHODS
    ##################################################

    @classmethod
    def all(cls) -> list["Order"]:
        """Returns all of the Orders in the database"""
        logger.info("Processing all Orders")
        return cls.query.all()  # type: ignore

    @classmethod
    def find(cls, by_id: Any):
        """Finds a Order by its ID"""
        logger.info("Processing lookup for id %s ...", by_id)
        return cls.query.session.get(cls, by_id)

    @classmethod
    def find_by_customer(cls, customer_id: Any):
        """Returns all orders with the given customer ID"""
        logger.info("Processing Order query with customer_id=%s", customer_id)
        return cls.query.filter(cls.customer_id == customer_id)


class OrderItem(db.Model):
    """
    Class that represents an order item
    """

    __tablename__ = "OrderItem"
    ##################################################
    # Table Schema
    ##################################################
    id = db.Column(db.Integer, primary_key=True)
    quantity = db.Column(db.Integer)
    order_id = db.Column(
        db.Integer, db.ForeignKey("Order.id", ondelete="CASCADE"), nullable=False
    )
    product_id = db.Column(db.Integer)

    def create(self):
        """
        Creates an order item in the database
        """
        logger.info("Creating %s", self)
        self.id = None
        try:
            db.session.add(self)
            db.session.commit()
        except Exception as e:
            db.session.rollback()
            logger.error("Error creating record: %s", self)
            raise DataValidationError(e) from e

    def update(self):
        """
        Updates an order item in the database
        """
        logger.info("Saving %s", self)
        try:
            db.session.commit()
        except Exception as e:
            db.session.rollback()
            logger.error("Error updating record: %s", self)
            raise DataValidationError(e) from e

    def delete(self):
        """Removes an order item from the data store"""
        logger.info("Deleting %s", self)
        try:
            db.session.delete(self)
            db.session.commit()
        except Exception as e:
            db.session.rollback()
            logger.error("Error deleting record: %s", self)
            raise DataValidationError(e) from e

    def serialize(self) -> dict[str, Any]:
        """Serializes an order item into a dictionary"""
        return {
            "id": self.id,
            "quantity": self.quantity,
            "order_id": self.order_id,
            "product_id": self.product_id,
        }

    def deserialize(self, data: dict[str, Any]):
        """
        Deserializes an order item from a dictionary

        Args:
            data (dict): A dictionary containing the order data
        """
        try:
            # order_id is optional - can be set through relationship
            if "order_id" in data:
                self.order_id = data["order_id"]
            self.quantity = data["quantity"]
            self.product_id = data["product_id"]
        except KeyError as error:
            raise DataValidationError(
                "Invalid OrderItem: missing " + error.args[0]
            ) from error
        except TypeError as error:
            raise DataValidationError(
                "Invalid OrderItem: body of request contained bad or no data "
                + str(error)
            ) from error
        return self

    ##################################################
    # CLASS METHODS
    ##################################################

    @classmethod
    def all(cls) -> list["OrderItem"]:
        """Returns all of the order items in the database"""
        logger.info("Processing all order items")
        return cls.query.all()  # type: ignore

    @classmethod
    def find(cls, by_id: Any):
        """Finds an order item by it's ID"""
        logger.info("Processing lookup for id %s ...", by_id)
        return cls.query.session.get(cls, by_id)

    @classmethod
    def find_by_order_id(cls, order_id: Any):
        """Returns all order items with the given order ID"""
        logger.info("Processing OrderItem lookup by order_id=%s", order_id)
        return cls.query.filter(cls.order_id == order_id)

    @classmethod
    def find_by_product(cls, product_id: Any):
        """Returns all order items with the given product ID"""
        logger.info("Processing OrderItem lookup by product_id=%s", product_id)
        return cls.query.filter(cls.product_id == product_id)<|MERGE_RESOLUTION|>--- conflicted
+++ resolved
@@ -90,12 +90,8 @@
             "id": self.id,
             "customer_id": self.customer_id,
             "status": self.status,
-<<<<<<< HEAD
             "order_items": [item.serialize() for item in self.order_items],
-=======
-            "order_items": [item.serialize() for item in self.order_items]
             "created_at": self.created_at.isoformat(),
->>>>>>> f028c84f
         }
 
     def deserialize(self, data: dict[str, Any]):
