--- conflicted
+++ resolved
@@ -31,9 +31,8 @@
     created_at = db.Column(db.DateTime)
     # maybe store any promotions used on this order?
 
-<<<<<<< HEAD
-    def __repr__(self):
-        return f"<Order id={self.id} customer_id={self.customer_id} created_at={self.created_at}>"
+    # def __repr__(self):
+    #     return f"<Order id={self.id} customer_id={self.customer_id} created_at={self.created_at}>"
 
     def __eq__(self, other: "Order") -> bool:
         if not isinstance(other, Order):
@@ -43,10 +42,6 @@
             and self.customer_id == other.customer_id
             and self.created_at == other.created_at
         )
-=======
-    # def __repr__(self):
-    #     return f"<Order name='{self.name}' id={self.id} customer_id={self.customer_id}>"
->>>>>>> 706b4be7
 
     def create(self):
         """
@@ -97,13 +92,8 @@
         """Deserializes an order from a dictionary"""
         try:
             self.customer_id = data["customer_id"]
-<<<<<<< HEAD
             # may need to use datetime.fromisoformat() below
             self.created_at = data["created_at"]
-        except AttributeError as error:
-            raise DataValidationError("Invalid attribute: " + error.args[0]) from error
-=======
->>>>>>> 706b4be7
         except KeyError as error:
             raise DataValidationError(
                 "Invalid Order: missing " + error.args[0]
@@ -127,11 +117,7 @@
         return cls.query.session.get(cls, by_id)
 
     @classmethod
-<<<<<<< HEAD
     def find_by_customer(cls, customer_id: int):
-=======
-    def find_by_customer(cls, customer_id: Any):
->>>>>>> 706b4be7
         """Returns all orders with the given customer ID"""
         logger.info("Processing Order query with customer_id=%s", customer_id)
         return cls.query.filter(cls.customer_id == customer_id)
@@ -150,19 +136,11 @@
     order_id = db.Column(db.Integer)
     product_id = db.Column(db.Integer)
 
-<<<<<<< HEAD
-    def __repr__(self):
-        return (
-            f"<OrderItem id={self.id} quantity={self.quantity} "
-            f"order_id={self.order_id} product_id={self.product_id}>"
-        )
-=======
     # def __repr__(self):
     #     return (
-    #         f"<OrderItem name='{self.name}' id={self.id} quantity={self.quantity} "
+    #         f"<OrderItem id={self.id} quantity={self.quantity} "
     #         f"order_id={self.order_id} product_id={self.product_id}>"
     #     )
->>>>>>> 706b4be7
 
     def create(self):
         """
