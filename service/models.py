--- conflicted
+++ resolved
@@ -93,13 +93,10 @@
             "id": self.id,
             "customer_id": self.customer_id,
             "status": self.status,
-<<<<<<< HEAD
-            "created_at":  self.created_at.isoformat() if self.created_at else None,
+            "order_items": [item.serialize() for item in self.order_items],
+            "created_at":  self.created_at.isoformat() if self.created_at else None, # ensure that it is always here
             "shipped_at":  self.shipped_at.isoformat() if self.shipped_at else None,
-=======
-            "order_items": [item.serialize() for item in self.order_items],
-            "created_at": self.created_at.isoformat(),
->>>>>>> 5272abe9
+
         }
 
     def deserialize(self, data: dict[str, Any]):
@@ -109,14 +106,8 @@
         try:
             self.customer_id = data["customer_id"]
             status = str(data.get("status", self.status or DEFAULT_STATUS)).lower()
-<<<<<<< HEAD
             self.created_at = data["created_at"]
             self.shipped_at = data["shipped_at"]
-=======
-            # Only update created_at if it's provided in the data
-            if "created_at" in data:
-                self.created_at = data["created_at"]
->>>>>>> 5272abe9
             if status not in ALLOWED_STATUS:
                 raise DataValidationError(f"Invalid status '{status}'")
 
