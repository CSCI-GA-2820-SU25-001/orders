"""
Models for Order

All of the models are stored in this module
"""

import logging
from typing import Any
from flask_sqlalchemy import SQLAlchemy

logger = logging.getLogger("flask.app")

# Create the SQLAlchemy object to be initialized later in init_db()
db = SQLAlchemy()

ALLOWED_STATUS = {"placed", "shipped", "returned", "canceled"}
DEFAULT_STATUS = "placed"

class DataValidationError(Exception):
    """Used for an data validation errors when deserializing"""


class Order(db.Model):
    """
    Class that represents an order
    """
    __tablename__ = "Order"
    ##################################################
    # Table Schema
    ##################################################
    id = db.Column(db.Integer, primary_key=True)
    customer_id = db.Column(db.Integer)
    status      = db.Column(db.String(16), nullable=False, default="placed")
    # maybe store any promotions used on this order?

    def create(self):
        """
        Creates an order in the database
        """
        logger.info("Creating %s", self)
        self.id = None
        try:
            db.session.add(self)
            db.session.commit()
        except Exception as e:
            db.session.rollback()
            logger.error("Error creating record: %s", self)
            raise DataValidationError(e) from e

    def update(self):
        """
        Updates an order in the database
        """
        logger.info("Saving %s", self)
        try:
            db.session.commit()
        except Exception as e:
            db.session.rollback()
            logger.error("Error updating record: %s", self)
            raise DataValidationError(e) from e

    def delete(self):
        """Removes an order from the data store"""
        logger.info("Deleting %s", self)
        try:
            db.session.delete(self)
            db.session.commit()
        except Exception as e:
            db.session.rollback()
            logger.error("Error deleting record: %s", self)
            raise DataValidationError(e) from e

    def serialize(self) -> dict[str, Any]:
        """Serializes an order into a dictionary"""
<<<<<<< HEAD
        return {"id": self.id, "name": self.name, "customer_id": self.customer_id, "status": self.status}
=======
        return {"id": self.id, "customer_id": self.customer_id}
>>>>>>> 51ab125b

    def deserialize(self, data: dict[str, Any]):
        """
        Deserializes an order from a dictionary
        """
        try:
            self.customer_id = data["customer_id"]
            status = str(data.get("status", self.status or DEFAULT_STATUS)).lower()

            if status not in ALLOWED_STATUS:
                raise DataValidationError(f"Invalid status '{status}'")

            self.status = status
        except KeyError as error:
            raise DataValidationError(
                "Invalid Order: missing " + error.args[0]
            ) from error

        return self

    ##################################################
    # CLASS METHODS
    ##################################################

    @classmethod
    def all(cls) -> list["Order"]:
        """Returns all of the Orders in the database"""
        logger.info("Processing all Orders")
        return cls.query.all()  # type: ignore

    @classmethod
    def find(cls, by_id: Any):
        """Finds a Order by its ID"""
        logger.info("Processing lookup for id %s ...", by_id)
        return cls.query.session.get(cls, by_id)

    @classmethod
    def find_by_customer(cls, customer_id: Any):
        """Returns all orders with the given customer ID"""
        logger.info("Processing Order query with customer_id=%s", customer_id)
        return cls.query.filter(cls.customer_id == customer_id)


class OrderItem(db.Model):
    """
    Class that represents an order item
    """
    __tablename__ = "OrderItem"
    ##################################################
    # Table Schema
    ##################################################
    id = db.Column(db.Integer, primary_key=True)
    quantity = db.Column(db.Integer)
    order_id = db.Column(db.Integer)
    product_id = db.Column(db.Integer)

    def create(self):
        """
        Creates an order item in the database
        """
        logger.info("Creating %s", self)
        self.id = None
        try:
            db.session.add(self)
            db.session.commit()
        except Exception as e:
            db.session.rollback()
            logger.error("Error creating record: %s", self)
            raise DataValidationError(e) from e

    def update(self):
        """
        Updates an order item in the database
        """
        logger.info("Saving %s", self)
        try:
            db.session.commit()
        except Exception as e:
            db.session.rollback()
            logger.error("Error updating record: %s", self)
            raise DataValidationError(e) from e

    def delete(self):
        """Removes an order item from the data store"""
        logger.info("Deleting %s", self)
        try:
            db.session.delete(self)
            db.session.commit()
        except Exception as e:
            db.session.rollback()
            logger.error("Error deleting record: %s", self)
            raise DataValidationError(e) from e

    def serialize(self) -> dict[str, Any]:
        """Serializes an order item into a dictionary"""
        return {
            "id": self.id,
            "quantity": self.quantity,
            "order_id": self.order_id,
            "product_id": self.product_id,
        }

    def deserialize(self, data: dict[str, Any]):
        """
        Deserializes an order item from a dictionary

        Args:
            data (dict): A dictionary containing the order data
        """
        try:
            self.order_id = data["order_id"]
            self.quantity = data["quantity"]
            self.product_id = data["product_id"]
        except KeyError as error:
            raise DataValidationError(
                "Invalid Order: missing " + error.args[0]
            ) from error
        except TypeError as error:
            raise DataValidationError(
                "Invalid Order: body of request contained bad or no data " + str(error)
            ) from error
        return self

    ##################################################
    # CLASS METHODS
    ##################################################

    @classmethod
    def all(cls) -> list["OrderItem"]:
        """Returns all of the order items in the database"""
        logger.info("Processing all order items")
        return cls.query.all()  # type: ignore

    @classmethod
    def find(cls, by_id: Any):
        """Finds an order item by it's ID"""
        logger.info("Processing lookup for id %s ...", by_id)
        return cls.query.session.get(cls, by_id)

    @classmethod
    def find_by_order_id(cls, order_id: Any):
        """Returns all order items with the given order ID"""
        logger.info("Processing OrderItem lookup by order_id=%s", order_id)
        return cls.query.filter(cls.order_id == order_id)

    @classmethod
    def find_by_product(cls, product_id: Any):
        """Returns all order items with the given product ID"""
        logger.info("Processing OrderItem lookup by product_id=%s", product_id)
        return cls.query.filter(cls.product_id == product_id)<|MERGE_RESOLUTION|>--- conflicted
+++ resolved
@@ -72,11 +72,7 @@
 
     def serialize(self) -> dict[str, Any]:
         """Serializes an order into a dictionary"""
-<<<<<<< HEAD
-        return {"id": self.id, "name": self.name, "customer_id": self.customer_id, "status": self.status}
-=======
-        return {"id": self.id, "customer_id": self.customer_id}
->>>>>>> 51ab125b
+        return {"id": self.id, "customer_id": self.customer_id, "status": self.status}
 
     def deserialize(self, data: dict[str, Any]):
         """
