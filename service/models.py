"""
Models for Order

All of the models are stored in this module
"""

import logging
from typing import Any
from datetime import datetime, UTC
from flask_sqlalchemy import SQLAlchemy
from datetime import datetime, UTC

logger = logging.getLogger("flask.app")

# Create the SQLAlchemy object to be initialized later in init_db()
db = SQLAlchemy()

ALLOWED_STATUS = {"placed", "shipped", "returned", "canceled"}
DEFAULT_STATUS = "placed"


class DataValidationError(Exception):
    """Used for an data validation errors when deserializing"""


class Order(db.Model):
    """
    Class that represents an order
    """

    __tablename__ = "Order"
    ##################################################
    # Table Schema
    ##################################################
    id = db.Column(db.Integer, primary_key=True)
    customer_id = db.Column(db.Integer)
    status = db.Column(db.String(16), nullable=False, default="placed")
<<<<<<< HEAD
    shipped_at = db.Column(db.DateTime(timezone = True))
=======
    created_at = db.Column(db.DateTime(timezone=True), nullable=False)
>>>>>>> 8523675a
    # maybe store any promotions used on this order?

    def create(self):
        """
        Creates an order in the database
        """
        logger.info("Creating %s", self)
        self.id = None
        try:
<<<<<<< HEAD
            if self.status == "shipped" and self.shipped_at is None:
                self.shipped_at = datetime.now(UTC)
=======
            if self.created_at is None:
                self.created_at = datetime.now(UTC)

>>>>>>> 8523675a
            db.session.add(self)
            db.session.commit()
        except Exception as e:
            db.session.rollback()
            logger.error("Error creating record: %s", self)
            raise DataValidationError(e) from e

    def update(self):
        """
        Updates an order in the database
        """
        logger.info("Saving %s", self)
        try:
            if self.status == "shipped" and self.shipped_at is None:
                self.shipped_at = datetime.now(UTC)
            db.session.commit()
        except Exception as e:
            db.session.rollback()
            logger.error("Error updating record: %s", self)
            raise DataValidationError(e) from e

    def delete(self):
        """Removes an order from the data store"""
        logger.info("Deleting %s", self)
        try:
            db.session.delete(self)
            db.session.commit()
        except Exception as e:
            db.session.rollback()
            logger.error("Error deleting record: %s", self)
            raise DataValidationError(e) from e

    def serialize(self) -> dict[str, Any]:
        """Serializes an order into a dictionary"""
        return {
            "id": self.id,
            "customer_id": self.customer_id,
            "status": self.status,
            "created_at": self.created_at.isoformat(),
        }

    def deserialize(self, data: dict[str, Any]):
        """
        Deserializes an order from a dictionary
        """
        try:
            self.customer_id = data["customer_id"]
            status = str(data.get("status", self.status or DEFAULT_STATUS)).lower()
            self.created_at = data["created_at"]
            if status not in ALLOWED_STATUS:
                raise DataValidationError(f"Invalid status '{status}'")

            self.status = status
        except KeyError as error:
            raise DataValidationError(
                "Invalid Order: missing " + error.args[0]
            ) from error

        return self

    ##################################################
    # CLASS METHODS
    ##################################################

    @classmethod
    def all(cls) -> list["Order"]:
        """Returns all of the Orders in the database"""
        logger.info("Processing all Orders")
        return cls.query.all()  # type: ignore

    @classmethod
    def find(cls, by_id: Any):
        """Finds a Order by its ID"""
        logger.info("Processing lookup for id %s ...", by_id)
        return cls.query.session.get(cls, by_id)

    @classmethod
    def find_by_customer(cls, customer_id: Any):
        """Returns all orders with the given customer ID"""
        logger.info("Processing Order query with customer_id=%s", customer_id)
        return cls.query.filter(cls.customer_id == customer_id)


class OrderItem(db.Model):
    """
    Class that represents an order item
    """

    __tablename__ = "OrderItem"
    ##################################################
    # Table Schema
    ##################################################
    id = db.Column(db.Integer, primary_key=True)
    quantity = db.Column(db.Integer)
    order_id = db.Column(db.Integer)
    product_id = db.Column(db.Integer)

    def create(self):
        """
        Creates an order item in the database
        """
        logger.info("Creating %s", self)
        self.id = None
        try:
            db.session.add(self)
            db.session.commit()
        except Exception as e:
            db.session.rollback()
            logger.error("Error creating record: %s", self)
            raise DataValidationError(e) from e

    def update(self):
        """
        Updates an order item in the database
        """
        logger.info("Saving %s", self)
        try:
            db.session.commit()
        except Exception as e:
            db.session.rollback()
            logger.error("Error updating record: %s", self)
            raise DataValidationError(e) from e

    def delete(self):
        """Removes an order item from the data store"""
        logger.info("Deleting %s", self)
        try:
            db.session.delete(self)
            db.session.commit()
        except Exception as e:
            db.session.rollback()
            logger.error("Error deleting record: %s", self)
            raise DataValidationError(e) from e

    def serialize(self) -> dict[str, Any]:
        """Serializes an order item into a dictionary"""
        return {
            "id": self.id,
            "quantity": self.quantity,
            "order_id": self.order_id,
            "product_id": self.product_id,
        }

    def deserialize(self, data: dict[str, Any]):
        """
        Deserializes an order item from a dictionary

        Args:
            data (dict): A dictionary containing the order data
        """
        try:
            self.order_id = data["order_id"]
            self.quantity = data["quantity"]
            self.product_id = data["product_id"]
        except KeyError as error:
            raise DataValidationError(
                "Invalid Order: missing " + error.args[0]
            ) from error
        except TypeError as error:
            raise DataValidationError(
                "Invalid Order: body of request contained bad or no data " + str(error)
            ) from error
        return self

    ##################################################
    # CLASS METHODS
    ##################################################

    @classmethod
    def all(cls) -> list["OrderItem"]:
        """Returns all of the order items in the database"""
        logger.info("Processing all order items")
        return cls.query.all()  # type: ignore

    @classmethod
    def find(cls, by_id: Any):
        """Finds an order item by it's ID"""
        logger.info("Processing lookup for id %s ...", by_id)
        return cls.query.session.get(cls, by_id)

    @classmethod
    def find_by_order_id(cls, order_id: Any):
        """Returns all order items with the given order ID"""
        logger.info("Processing OrderItem lookup by order_id=%s", order_id)
        return cls.query.filter(cls.order_id == order_id)

    @classmethod
    def find_by_product(cls, product_id: Any):
        """Returns all order items with the given product ID"""
        logger.info("Processing OrderItem lookup by product_id=%s", product_id)
        return cls.query.filter(cls.product_id == product_id)<|MERGE_RESOLUTION|>--- conflicted
+++ resolved
@@ -35,11 +35,9 @@
     id = db.Column(db.Integer, primary_key=True)
     customer_id = db.Column(db.Integer)
     status = db.Column(db.String(16), nullable=False, default="placed")
-<<<<<<< HEAD
     shipped_at = db.Column(db.DateTime(timezone = True))
-=======
     created_at = db.Column(db.DateTime(timezone=True), nullable=False)
->>>>>>> 8523675a
+
     # maybe store any promotions used on this order?
 
     def create(self):
@@ -49,14 +47,11 @@
         logger.info("Creating %s", self)
         self.id = None
         try:
-<<<<<<< HEAD
             if self.status == "shipped" and self.shipped_at is None:
                 self.shipped_at = datetime.now(UTC)
-=======
             if self.created_at is None:
                 self.created_at = datetime.now(UTC)
 
->>>>>>> 8523675a
             db.session.add(self)
             db.session.commit()
         except Exception as e:
