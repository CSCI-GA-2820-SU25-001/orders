$(function () {

    // ****************************************
    //  U T I L I T Y   F U N C T I O N S
    // ****************************************

    // Updates the form with data from the response
    function update_form_data(res) {
        $("#order_id").val(res.id || "");
        $("#customer_id").val(res.customer_id || "");
        // Only fill the first order_item if present
        if (res.order_items && res.order_items.length > 0) {
            $("#orderItem_id").val(res.order_items[0].id || "");
            $("#product_id").val(res.order_items[0].product_id || "");
            $("#orderItem_quantity").val(res.order_items[0].quantity || "");
        } else {
            $("#orderItem_id").val("");
            $("#product_id").val("");
            $("#orderItem_quantity").val("");
        }
        $("#order_status").val(res.status || "");
    }

    /// Clears all form fields
    function clear_form_data() {
        $("#order_id").val("");
        $("#customer_id").val("");
        $("#orderItem_id").val("");
        $("#product_id").val("");
        $("#orderItem_quantity").val("");
        $("#order_status").val("");
    }

    // Updates the flash message area
    function flash_message(message) {
        $("#flash_message").empty();
        $("#flash_message").append(message);
    }

    // Handle operation selection and apply
    function setIdFieldsState(operation) {
        if (operation === "create") {
            $("#order_id").prop("disabled", true);
            $("#orderItem_id").prop("disabled", true);
            $("#customer_id").prop("disabled", false);
            $("#product_id").prop("disabled", false);
            $("#orderItem_quantity").prop("disabled", false);
            $("#order_status").prop("disabled", false);
        } else if (operation === "update") {
            $("#order_id").prop("disabled", false);
            $("#orderItem_id").prop("disabled", true);
            $("#customer_id").prop("disabled", false);
            $("#product_id").prop("disabled", true);
            $("#orderItem_quantity").prop("disabled", true);
            $("#order_status").prop("disabled", false);
<<<<<<< HEAD
        } else if (operation === "list") {
            // Only customer_id and status are enabled for list operation
            $("#order_id").prop("disabled", true);
            $("#orderItem_id").prop("disabled", true);
            $("#customer_id").prop("disabled", false);
            $("#product_id").prop("disabled", true);
            $("#orderItem_quantity").prop("disabled", true);
            $("#order_status").prop("disabled", false);
=======
        } else if (operation === "retrieve") {
            // Only order_id is enabled, others are disabled
            $("#order_id").prop("disabled", false);
            $("#orderItem_id").prop("disabled", true);
            $("#customer_id").prop("disabled", true);
            $("#product_id").prop("disabled", true);
            $("#orderItem_quantity").prop("disabled", true);
            $("#order_status").prop("disabled", true);
>>>>>>> 2090490c
        } else {
            $("#order_id").prop("disabled", false);
            $("#orderItem_id").prop("disabled", false);
            $("#customer_id").prop("disabled", false);
            $("#product_id").prop("disabled", false);
            $("#orderItem_quantity").prop("disabled", false);
            $("#order_status").prop("disabled", false);
        }
    }

    $("#operation-select").change(function () {
        clear_form_data();
        setIdFieldsState($(this).val());

        // Auto-select "unchanged" for update operation
        if ($(this).val() === "update") {
            $("#order_status").val("unchanged");
        }

        // Auto-select "No Filter" for list operation
        if (operation === "list") {
            $("#order_status").val("");
            $("#filter-instructions").show();
        } else {
            $("#filter-instructions").hide();
        }
    });
    setIdFieldsState($("#operation-select").val()); // initial state

    // On page load, fetch and display all orders
    function loadAllOrders() {
        // $("#flash_message").empty(); //for showing update success message
        let ajax = $.ajax({
            type: "GET",
            url: `/orders`,
            contentType: "application/json"
        });
        ajax.done(function (res) {
            $("#search_results tbody").empty();
            res.forEach(function (order) {
                let items = order.order_items ? order.order_items.map(item =>
                    `ID:${item.id}, Product:${item.product_id}, Qty:${item.quantity}`
                ).join("<br>") : "";
                let row = `<tr>
                    <td>${order.id}</td>
                    <td>${order.customer_id}</td>
                    <td>${order.status}</td>
                    <td>${items}</td>
                    <td>${order.created_at ? order.created_at : ""}</td>
                    <td>${order.shipped_at ? order.shipped_at : ""}</td>
                </tr>`;
                $("#search_results tbody").append(row);
            });
            // flash_message("Orders loaded."); //commented out to avoid showing message on page load when update is successful
        });
        ajax.fail(function (res) {
            flash_message(res.responseJSON.message)
        });
    }

    // Call this function on page load
    loadAllOrders();

    $("#apply-btn").click(function (e) {
        e.preventDefault();
        let operation = $("#operation-select").val();
        if (operation === "create") {
            let customer_id = $("#customer_id").val();
            let quantity = $("#orderItem_quantity").val();
            let product_id = $("#product_id").val();
            let status = $("#order_status").val();
            let data = {
                "customer_id": customer_id,
                "status": status,
                "order_items": [
                    {
                        "product_id": product_id,
                        "quantity": quantity
                    }
                ]
            };
            $("#flash_message").empty();
            let ajax = $.ajax({
                type: "POST",
                url: "/orders",
                contentType: "application/json",
                data: JSON.stringify(data),
            });
            ajax.done(function (res) {
                update_form_data(res)
                flash_message("Success")
                // Render the new order in the results table
                let order = res;
                let items = order.order_items ? order.order_items.map(item =>
                    `ID:${item.id}, Product:${item.product_id}, Qty:${item.quantity}`
                ).join("<br>") : "";
                let row = `<tr>
                    <td>${order.id}</td>
                    <td>${order.customer_id}</td>
                    <td>${order.status}</td>
                    <td>${items}</td>
                </tr>`;
                $("#search_results tbody").prepend(row);
            });
            ajax.fail(function (res) {
                flash_message(res.responseJSON.message)
            });
        } else if (operation === "update") {
            let order_id = $("#order_id").val();
            let customer_id = $("#customer_id").val();
            let status = $("#order_status").val();

            if (!order_id) {
                flash_message("Order ID is required for update.");
                return;
            }

            // First, get the current order data
            let getAjax = $.ajax({
                type: "GET",
                url: `/orders/${order_id}`,
                contentType: "application/json"
            });

            getAjax.done(function (currentOrder) {
                // Prepare update data - only include fields that are not empty
                let updateData = {};

                // Only update customer_id if it's not empty
                if (customer_id && customer_id.trim() !== "") {
                    updateData.customer_id = customer_id;
                } else {
                    updateData.customer_id = currentOrder.customer_id;
                }

                // Only update status if it's not "unchanged"
                if (status && status !== "unchanged") {
                    updateData.status = status;
                } else {
                    updateData.status = currentOrder.status;
                }

                // Keep existing order_items
                updateData.order_items = currentOrder.order_items || [];

                // Send update request
                let updateAjax = $.ajax({
                    type: "PUT",
                    url: `/orders/${order_id}`,
                    contentType: "application/json",
                    data: JSON.stringify(updateData),
                });

                updateAjax.done(function (res) {
                    update_form_data(res);

                    // Compare changes and show detailed message
                    let changes = [];
                    function capitalize(s) {
                        if (!s) return s;
                        return s.charAt(0).toUpperCase() + s.slice(1).toLowerCase();
                    }
                    if (customer_id && customer_id.trim() !== "" && customer_id != currentOrder.customer_id) {
                        changes.push(`customer_id from "${currentOrder.customer_id}" to "${customer_id}"`);
                    }
                    if (status && status !== "unchanged" && status != currentOrder.status) {
                        changes.push(`status from "${capitalize(currentOrder.status)}" to "${capitalize(status)}"`);
                    }

                    if (changes.length > 0) {
                        flash_message(`Update successful. Modified: ${changes.join(", ")}`);
                    } else {
                        flash_message("Update successful. No changes were made.");
                    }

                    // Refresh the results table after a short delay to let user see the message
                    setTimeout(function () {
                        loadAllOrders();
                    }, 2000); // 2 second delay
                });

                updateAjax.fail(function (res) {
                    flash_message(res.responseJSON.message);
                });
            });

            getAjax.fail(function (res) {
                flash_message("Order not found: " + res.responseJSON.message);
            });
        } else if (operation === "delete") {
            let order_id = $("#order_id").val();
            if (!order_id) {
                flash_message("Order ID is required for delete.");
                return;
            }
            $("#flash_message").empty();
            let ajax = $.ajax({
                type: "DELETE",
                url: `/orders/${order_id}`,
            });
            ajax.done(function () {
                flash_message("Order deleted successfully");
                clear_form_data();
            });
            ajax.fail(function (res) {
                flash_message(res.responseJSON.message)
            });
        } else if (operation === "retrieve") {
            let order_id = $("#order_id").val();
            if (!order_id) {
                flash_message("Order ID is required for retrieve.");
                return;
            }
            $("#flash_message").empty();
            let ajax = $.ajax({
                type: "GET",
                url: `/orders/${order_id}`,
                contentType: "application/json"
            });
            ajax.done(function (res) {
                update_form_data(res)
                flash_message("Order retrieved successfully");
            });
            ajax.fail(function (res) {
                flash_message(res.responseJSON.message)
            });
        } else if (operation === "list") {
            // List orders with optional filtering
            let customer_id = $("#customer_id").val();
            let status = $("#order_status").val();

            // Build query parameters
            let queryParams = [];
            if (customer_id && customer_id.trim() !== "") {
                queryParams.push(`customer_id=${customer_id}`);
            }
            if (status && status !== "unchanged" && status !== "") {
                queryParams.push(`status=${status}`);
            }

            let url = `/orders`;
            if (queryParams.length > 0) {
                url += "?" + queryParams.join("&");
            }

            $("#flash_message").empty();
            let ajax = $.ajax({
                type: "GET",
                url: url,
                contentType: "application/json"
            });
            ajax.done(function (res) {
                $("#search_results tbody").empty();
                res.forEach(function (order) {
                    let items = order.order_items ? order.order_items.map(item =>
                        `ID:${item.id}, Product:${item.product_id}, Qty:${item.quantity}`
                    ).join("<br>") : "";
                    let row = `<tr>
                        <td>${order.id}</td>
                        <td>${order.customer_id}</td>
                        <td>${order.status}</td>
                        <td>${items}</td>
                        <td>${order.created_at ? order.created_at : ""}</td>
                        <td>${order.shipped_at ? order.shipped_at : ""}</td>
                    </tr>`;
                    $("#search_results tbody").append(row);
                });

                // Show appropriate message based on filters
                let filterMessage = "";
                if (customer_id && customer_id.trim() !== "" && status && status !== "unchanged" && status !== "") {
                    filterMessage = `Orders filtered by customer_id=${customer_id} and status=${status}`;
                } else if (customer_id && customer_id.trim() !== "") {
                    filterMessage = `Orders filtered by customer_id=${customer_id}`;
                } else if (status && status !== "unchanged" && status !== "") {
                    filterMessage = `Orders filtered by status=${status}`;
                } else {
                    filterMessage = "All orders loaded";
                }
                flash_message(`${filterMessage}. Found ${res.length} order(s).`);
            });
            ajax.fail(function (res) {
                flash_message(res.responseJSON.message)
            });
        } else if (operation === "search") {
            // Example: search all orders
            $("#flash_message").empty();
            let ajax = $.ajax({
                type: "GET",
                url: `/orders`,
                contentType: "application/json"
            });
            ajax.done(function (res) {
                $("#search_results tbody").empty();
                res.forEach(function (order) {
                    let items = order.order_items ? order.order_items.map(item =>
                        `ID:${item.id}, Product:${item.product_id}, Qty:${item.quantity}`
                    ).join("<br>") : "";
                    let row = `<tr>
                        <td>${order.id}</td>
                        <td>${order.customer_id}</td>
                        <td>${order.status}</td>
                        <td>${items}</td>
                    </tr>`;
                    $("#search_results tbody").append(row);
                });
                flash_message("Orders loaded.");
            });
            ajax.fail(function (res) {
                flash_message(res.responseJSON.message)
            });
        } else if (operation === "clear") {
            clear_form_data();
            $("#flash_message").empty();
        }
    });

    // ****************************************
    // Retrieve order by order_id when clicking the retrieve button next to order_id
    // ****************************************
    $("#retrieve-btn").click(function (e) {
        e.preventDefault();
        let order_id = $("#order_id").val();
        if (!order_id) {
            flash_message("Order ID is required for retrieve.");
            return;
        }
        $("#flash_message").empty();
        let ajax = $.ajax({
            type: "GET",
            url: `/orders/${order_id}`,
            contentType: "application/json"
        });
        ajax.done(function (res) {
            update_form_data(res);
            flash_message("Order retrieved successfully");
        });
        ajax.fail(function (res) {
            flash_message(res.responseJSON.message);
        });
    });

    // ****************************************
    // Clear the form
    // ****************************************

    $("#clear-btn").click(function () {
        $("#order_id").val("");
        $("#flash_message").empty();
        clear_form_data()
    });

})<|MERGE_RESOLUTION|>--- conflicted
+++ resolved
@@ -53,7 +53,6 @@
             $("#product_id").prop("disabled", true);
             $("#orderItem_quantity").prop("disabled", true);
             $("#order_status").prop("disabled", false);
-<<<<<<< HEAD
         } else if (operation === "list") {
             // Only customer_id and status are enabled for list operation
             $("#order_id").prop("disabled", true);
@@ -62,7 +61,6 @@
             $("#product_id").prop("disabled", true);
             $("#orderItem_quantity").prop("disabled", true);
             $("#order_status").prop("disabled", false);
-=======
         } else if (operation === "retrieve") {
             // Only order_id is enabled, others are disabled
             $("#order_id").prop("disabled", false);
@@ -71,7 +69,6 @@
             $("#product_id").prop("disabled", true);
             $("#orderItem_quantity").prop("disabled", true);
             $("#order_status").prop("disabled", true);
->>>>>>> 2090490c
         } else {
             $("#order_id").prop("disabled", false);
             $("#orderItem_id").prop("disabled", false);
