--- conflicted
+++ resolved
@@ -41,7 +41,7 @@
               <button type="submit" class="btn btn-danger" id="delete-btn">Delete</button>
             </div>
           </div>
-          <!-- 新增 Customer ID -->
+          <!-- New Customer ID -->
           <div class="form-group">
             <label class="control-label col-sm-2" for="customer_id">Customer ID:</label>
             <div class="col-sm-6">
@@ -57,12 +57,7 @@
               <input type="text" class="form-control" id="orderItem_id" placeholder="Enter ID of OrderItem">
             </div>
             <div class="col-sm-4">
-<<<<<<< HEAD
               <!-- Retrieve and Delete buttons removed: only present for Order ID row above -->
-=======
-              <button type="submit" class="btn btn-primary" id="retrieve-btn">Retrieve</button>
-              <button type="submit" class="btn btn-danger" id="delete-btn">Delete</button>
->>>>>>> af9a4b21
             </div>
           </div>
         </div> <!-- form horizontal -->
@@ -71,18 +66,10 @@
           <div class="form-group">
             <label class="control-label col-sm-2" for="product_id">Product ID:</label>
             <div class="col-sm-6">
-<<<<<<< HEAD
               <input type="text" class="form-control" id="product_id" placeholder="Enter Product ID">
             </div>
             <div class="col-sm-4">
               <!-- Retrieve and Delete buttons removed: only present for Order ID row above -->
-=======
-              <input type="text" class="form-control" id="product_id" placeholder="Enter ID of product">
-            </div>
-            <div class="col-sm-4">
-              <button type="submit" class="btn btn-primary" id="retrieve-btn">Retrieve</button>
-              <button type="submit" class="btn btn-danger" id="delete-btn">Delete</button>
->>>>>>> af9a4b21
             </div>
           </div>
         </div> <!-- form horizontal -->
