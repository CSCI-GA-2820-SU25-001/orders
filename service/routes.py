######################################################################
# Copyright 2016, 2024 John J. Rofrano. All Rights Reserved.
#
# Licensed under the Apache License, Version 2.0 (the "License");
# you may not use this file except in compliance with the License.
# You may obtain a copy of the License at
#
# https://www.apache.org/licenses/LICENSE-2.0
#
# Unless required by applicable law or agreed to in writing, software
# distributed under the License is distributed on an "AS IS" BASIS,
# WITHOUT WARRANTIES OR CONDITIONS OF ANY KIND, either express or implied.
# See the License for the specific language governing permissions and
# limitations under the License.
######################################################################

"""
Order Service

This service implements a REST API that allows you to Create, Read, Update
and Delete Order
"""

from flask import jsonify, request, url_for, abort
from flask import current_app as app  # Import Flask application
from service.models import Order
from service.common import status  # HTTP Status Codes


######################################################################
# GET INDEX
######################################################################
@app.route("/")
def index():
    """Root URL response"""
    return (
        "Reminder: return some useful information in json format about the service here",
        status.HTTP_200_OK,
    )


######################################################################
#  R E S T   A P I   E N D P O I N T S
######################################################################


######################################################################
# CREATE A NEW ORDER
######################################################################
@app.post("/orders")
def create_order():
    """
    Create an Order
    This endpoint will create a Order based the data in the body that is posted
    """
    app.logger.info("Request to Create a Order...")
    check_content_type("application/json")

    order = Order()
    # Get the data from the request and deserialize it
    data = request.get_json()
    app.logger.info("Processing: %s", data)
    order.deserialize(data)

    # Save the new Order to the database
    order.create()
    app.logger.info("Order with new id [%s] saved!", order.id)

    # Return the location of the new Order
    location_url = url_for("get_order", order_id=order.id, _external=True)
    return (
        jsonify(order.serialize()),
        status.HTTP_201_CREATED,
        {"Location": location_url},
    )


######################################################################
# GET AN ORDER
######################################################################
@app.get("/orders/<order_id>")
def get_order(order_id: int):
    """Get an Order"""
    order = Order.find(order_id)
    if not order:
        abort(status.HTTP_404_NOT_FOUND, f"Order with id '{order_id}' was not found.")
    return jsonify(order.serialize()), 200


######################################################################
# UPDATE AN ORDER
######################################################################
@app.put("/orders/<order_id>")
def update_order(order_id: int):
    """
    Update an Order

    This endpoint will update an Order based on the body that is posted
    """
    app.logger.info("Request to Update an order with id [%s]", order_id)
    check_content_type("application/json")

    # Attempt to find the Order and abort if not found
    order = Order.find(order_id)
    if not order:
        abort(status.HTTP_404_NOT_FOUND, f"Order with id '{order_id}' was not found.")

    # Update the Order with the new data
    data = request.get_json()
    app.logger.info("Processing: %s", data)
    order.deserialize(data)

    # Save the updates to the database
    order.update()

    app.logger.info("Order with ID: %d updated.", order.id)
    return jsonify(order.serialize()), status.HTTP_200_OK

<<<<<<< HEAD
@app.get("/orders/<int:order_id>")
def get_order(order_id):
    order = Order.find(order_id)
    if not order:
        abort(404)
    return jsonify(order.serialize()), 200

@app.post("/orderItem")
def create_items():
    """
    Create a OrderItem
    This endpoint will create a OrderItem based the data in the body that is posted
    """
    app.logger.info("Request to Create a OrderItem...")
    check_content_type("application/json")

    order_item = OrderItem()
    # Get the data from the request and deserialize it
    data = request.get_json()
    app.logger.info("Processing: %s", data)
    order_item.deserialize(data)

    # Save the new OrderItem to the database
    order_item.create()
    app.logger.info("OrderItem with new id [%s] saved!", order_item.id)

    # Return the location of the new OrderItem
    #TODO: Uncomment this code when get_items is implemented
    #location_url = url_for("get_items", order_item_id=order_item.id, _external=True)
    location_url = "unknown"
    return jsonify(order_item.serialize()), status.HTTP_201_CREATED, {"Location": location_url}
=======

######################################################################
# DELETE AN ORDER
######################################################################
@app.delete("/orders/<order_id>")
def delete_order(order_id: int):
    """
    Delete an Order

    This endpoint will delete an Order based on the id specified in the path
    """
    app.logger.info("Request to Delete an Order with id [%s]", order_id)

    order = Order.find(order_id)
    if order:
        app.logger.info("Order with ID: %d found.", order.id)
        order.delete()

    app.logger.info("Order with ID: %d delete complete.", order_id)
    return {}, status.HTTP_204_NO_CONTENT


######################################################################
# LIST ORDERS
######################################################################
@app.get("/orders")
def list_orders():
    """Returns all of the Orders"""
    app.logger.info("Request for order list")

    orders = []

    # Parse any arguments from the query string
    customer_id = request.args.get("customer_id")
    name = request.args.get("name")

    if customer_id:
        app.logger.info("Find by customer_id: %s", customer_id)
        orders = Order.find_by_customer(customer_id)
    elif name:
        app.logger.info("Find by name: %s", name)
        orders = Order.find_by_name(name)
    else:
        app.logger.info("Find all")
        orders = Order.all()

    results = [order.serialize() for order in orders]
    app.logger.info("Returning %d orders", len(results))
    return jsonify(results), status.HTTP_200_OK
>>>>>>> 1ae08e27


######################################################################
#  U T I L I T Y   F U N C T I O N S
######################################################################


######################################################################
# Checks the ContentType of a request
######################################################################
def check_content_type(content_type: str) -> None:
    """Checks that the media type is correct"""
    if "Content-Type" not in request.headers:
        app.logger.error("No Content-Type specified.")
        abort(
            status.HTTP_415_UNSUPPORTED_MEDIA_TYPE,
            f"Content-Type must be {content_type}",
        )

    if request.headers["Content-Type"] == content_type:
        return

    app.logger.error("Invalid Content-Type: %s", request.headers["Content-Type"])
    abort(
        status.HTTP_415_UNSUPPORTED_MEDIA_TYPE,
        f"Content-Type must be {content_type}",
<<<<<<< HEAD
    )
=======
    )
>>>>>>> 1ae08e27
<|MERGE_RESOLUTION|>--- conflicted
+++ resolved
@@ -76,18 +76,6 @@
 
 
 ######################################################################
-# GET AN ORDER
-######################################################################
-@app.get("/orders/<order_id>")
-def get_order(order_id: int):
-    """Get an Order"""
-    order = Order.find(order_id)
-    if not order:
-        abort(status.HTTP_404_NOT_FOUND, f"Order with id '{order_id}' was not found.")
-    return jsonify(order.serialize()), 200
-
-
-######################################################################
 # UPDATE AN ORDER
 ######################################################################
 @app.put("/orders/<order_id>")
@@ -116,7 +104,10 @@
     app.logger.info("Order with ID: %d updated.", order.id)
     return jsonify(order.serialize()), status.HTTP_200_OK
 
-<<<<<<< HEAD
+
+######################################################################
+# GET A NEW ORDER
+######################################################################
 @app.get("/orders/<int:order_id>")
 def get_order(order_id):
     order = Order.find(order_id)
@@ -124,8 +115,12 @@
         abort(404)
     return jsonify(order.serialize()), 200
 
-@app.post("/orderItem")
-def create_items():
+
+######################################################################
+# CREATE A NEW ORDER ITEM
+######################################################################
+@app.post("/orders/<int:order_id>/item")
+def create_item():
     """
     Create a OrderItem
     This endpoint will create a OrderItem based the data in the body that is posted
@@ -148,57 +143,6 @@
     #location_url = url_for("get_items", order_item_id=order_item.id, _external=True)
     location_url = "unknown"
     return jsonify(order_item.serialize()), status.HTTP_201_CREATED, {"Location": location_url}
-=======
-
-######################################################################
-# DELETE AN ORDER
-######################################################################
-@app.delete("/orders/<order_id>")
-def delete_order(order_id: int):
-    """
-    Delete an Order
-
-    This endpoint will delete an Order based on the id specified in the path
-    """
-    app.logger.info("Request to Delete an Order with id [%s]", order_id)
-
-    order = Order.find(order_id)
-    if order:
-        app.logger.info("Order with ID: %d found.", order.id)
-        order.delete()
-
-    app.logger.info("Order with ID: %d delete complete.", order_id)
-    return {}, status.HTTP_204_NO_CONTENT
-
-
-######################################################################
-# LIST ORDERS
-######################################################################
-@app.get("/orders")
-def list_orders():
-    """Returns all of the Orders"""
-    app.logger.info("Request for order list")
-
-    orders = []
-
-    # Parse any arguments from the query string
-    customer_id = request.args.get("customer_id")
-    name = request.args.get("name")
-
-    if customer_id:
-        app.logger.info("Find by customer_id: %s", customer_id)
-        orders = Order.find_by_customer(customer_id)
-    elif name:
-        app.logger.info("Find by name: %s", name)
-        orders = Order.find_by_name(name)
-    else:
-        app.logger.info("Find all")
-        orders = Order.all()
-
-    results = [order.serialize() for order in orders]
-    app.logger.info("Returning %d orders", len(results))
-    return jsonify(results), status.HTTP_200_OK
->>>>>>> 1ae08e27
 
 
 ######################################################################
@@ -225,8 +169,4 @@
     abort(
         status.HTTP_415_UNSUPPORTED_MEDIA_TYPE,
         f"Content-Type must be {content_type}",
-<<<<<<< HEAD
-    )
-=======
-    )
->>>>>>> 1ae08e27
+    )