--- conflicted
+++ resolved
@@ -43,35 +43,6 @@
 #  R E S T   A P I   E N D P O I N T S
 ######################################################################
 
-<<<<<<< HEAD
-######################################################################
-# LIST ALL Order
-######################################################################
-@app.route("/orders", methods=["GET"])
-def list_orders():
-    """Returns all of the Orders"""
-    app.logger.info("Request for order list")
-
-    orders = []
-
-    # Parse any arguments from the query string
-    customer_id = request.args.get("customer_id")
-    name = request.args.get("name")
-
-    if customer_id:
-        app.logger.info("Find by customer_id: %s", customer_id)
-        orders = Order.find_by_customer(customer_id)
-    elif name:
-        app.logger.info("Find by name: %s", name)
-        orders = Order.find_by_name(name)
-    else:
-        app.logger.info("Find all")
-        orders = Order.all()
-
-    results = [order.serialize() for order in orders]
-    app.logger.info("Returning %d orders", len(results))
-    return jsonify(results), status.HTTP_200_OK
-=======
 
 ######################################################################
 # CREATE A NEW ORDER
@@ -131,6 +102,30 @@
     app.logger.info("Order with ID: %d updated.", order.id)
     return jsonify(order.serialize()), status.HTTP_200_OK
 
+@app.route("/orders", methods=["GET"])
+def list_orders():
+    """Returns all of the Orders"""
+    app.logger.info("Request for order list")
+
+    orders = []
+
+    # Parse any arguments from the query string
+    customer_id = request.args.get("customer_id")
+    name = request.args.get("name")
+
+    if customer_id:
+        app.logger.info("Find by customer_id: %s", customer_id)
+        orders = Order.find_by_customer(customer_id)
+    elif name:
+        app.logger.info("Find by name: %s", name)
+        orders = Order.find_by_name(name)
+    else:
+        app.logger.info("Find all")
+        orders = Order.all()
+
+    results = [order.serialize() for order in orders]
+    app.logger.info("Returning %d orders", len(results))
+    return jsonify(results), status.HTTP_200_OK
 ######################################################################
 #  U T I L I T Y   F U N C T I O N S
 ######################################################################
@@ -155,5 +150,4 @@
     abort(
         status.HTTP_415_UNSUPPORTED_MEDIA_TYPE,
         f"Content-Type must be {content_type}",
-    )
->>>>>>> 46cc75c7
+    )