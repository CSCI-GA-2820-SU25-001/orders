--- conflicted
+++ resolved
@@ -117,7 +117,6 @@
     return jsonify(order.serialize()), status.HTTP_200_OK
 
 
-<<<<<<< HEAD
 ######################################################################
 # DELETE AN ORDER
 ######################################################################
@@ -137,7 +136,11 @@
 
     app.logger.info("Order with ID: %d delete complete.", order_id)
     return {}, status.HTTP_204_NO_CONTENT
-=======
+
+
+######################################################################
+# LIST ORDERS
+######################################################################
 @app.get("/orders")
 def list_orders():
     """Returns all of the Orders"""
@@ -162,7 +165,6 @@
     results = [order.serialize() for order in orders]
     app.logger.info("Returning %d orders", len(results))
     return jsonify(results), status.HTTP_200_OK
->>>>>>> 7c9c0951
 
 
 ######################################################################
