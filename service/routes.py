######################################################################
# Copyright 2016, 2024 John J. Rofrano. All Rights Reserved.
#
# Licensed under the Apache License, Version 2.0 (the "License");
# you may not use this file except in compliance with the License.
# You may obtain a copy of the License at
#
# https://www.apache.org/licenses/LICENSE-2.0
#
# Unless required by applicable law or agreed to in writing, software
# distributed under the License is distributed on an "AS IS" BASIS,
# WITHOUT WARRANTIES OR CONDITIONS OF ANY KIND, either express or implied.
# See the License for the specific language governing permissions and
# limitations under the License.
######################################################################

"""
Order Service

This service implements a REST API that allows you to Create, Read, Update
and Delete Order
"""

from flask import jsonify, request, url_for, abort
from flask import current_app as app  # Import Flask application
from service.models import Order
from service.common import status  # HTTP Status Codes


######################################################################
# GET INDEX
######################################################################
@app.route("/")
def index():
    """Root URL response"""
    return (
        "Reminder: return some useful information in json format about the service here",
        status.HTTP_200_OK,
    )


######################################################################
#  R E S T   A P I   E N D P O I N T S
######################################################################

<<<<<<< HEAD
# Todo: Place your REST API code here ...


######################################################################
# DELETE AN ORDER
######################################################################
@app.delete("/orders/<int:order_id>")
def delete_pets(order_id):
    """
    Delete an Order

    This endpoint will delete an Order based on the id specified in the path
    """
    app.logger.info("Request to Delete an Order with id [%s]", order_id)

    order = Order.find(order_id)
    if order:
        app.logger.info("Order with ID: %d found.", order.id)
        order.delete()

    app.logger.info("Order with ID: %d delete complete.", order_id)
    return {}, status.HTTP_204_NO_CONTENT

=======

######################################################################
# CREATE A NEW ORDER
######################################################################
@app.post("/orders")
def create_orders():
    """
    Create an Order
    This endpoint will create a Order based the data in the body that is posted
    """
    app.logger.info("Request to Create a Order...")
    check_content_type("application/json")

    order = Order()
    # Get the data from the request and deserialize it
    data = request.get_json()
    app.logger.info("Processing: %s", data)
    order.deserialize(data)

    # Save the new Order to the database
    order.create()
    app.logger.info("Order with new id [%s] saved!", order.id)

    # Return the location of the new Order
    # Todo: uncomment when Get Order is implemented
    # location_url = url_for("get_orders", order_id=order.id, _external=True)
    location_url = "unknown"
    return (
        jsonify(order.serialize()),
        status.HTTP_201_CREATED,
        {"Location": location_url},
    )

@app.put("/orders/<int:order_id>")
def update_orders(order_id):
    """
    Update a Order

    This endpoint will update a Order based the body that is posted
    """
    app.logger.info("Request to Update a order with id [%s]", order_id)
    check_content_type("application/json")

    # Attempt to find the Order and abort if not found
    order = Order.find(order_id)
    if not order:
        abort(status.HTTP_404_NOT_FOUND, f"Order with id '{order_id}' was not found.")

    # Update the Order with the new data
    data = request.get_json()
    app.logger.info("Processing: %s", data)
    order.deserialize(data)

    # Save the updates to the database
    order.update()

    app.logger.info("Order with ID: %d updated.", order.id)
    return jsonify(order.serialize()), status.HTTP_200_OK
>>>>>>> 46cc75c7

######################################################################
#  U T I L I T Y   F U N C T I O N S
######################################################################


######################################################################
# Checks the ContentType of a request
######################################################################
def check_content_type(content_type) -> None:
    """Checks that the media type is correct"""
    if "Content-Type" not in request.headers:
        app.logger.error("No Content-Type specified.")
        abort(
            status.HTTP_415_UNSUPPORTED_MEDIA_TYPE,
            f"Content-Type must be {content_type}",
        )

    if request.headers["Content-Type"] == content_type:
        return

    app.logger.error("Invalid Content-Type: %s", request.headers["Content-Type"])
    abort(
        status.HTTP_415_UNSUPPORTED_MEDIA_TYPE,
        f"Content-Type must be {content_type}",
    )<|MERGE_RESOLUTION|>--- conflicted
+++ resolved
@@ -21,7 +21,7 @@
 and Delete Order
 """
 
-from flask import jsonify, request, url_for, abort
+from flask import jsonify, request, abort
 from flask import current_app as app  # Import Flask application
 from service.models import Order
 from service.common import status  # HTTP Status Codes
@@ -43,31 +43,6 @@
 #  R E S T   A P I   E N D P O I N T S
 ######################################################################
 
-<<<<<<< HEAD
-# Todo: Place your REST API code here ...
-
-
-######################################################################
-# DELETE AN ORDER
-######################################################################
-@app.delete("/orders/<int:order_id>")
-def delete_pets(order_id):
-    """
-    Delete an Order
-
-    This endpoint will delete an Order based on the id specified in the path
-    """
-    app.logger.info("Request to Delete an Order with id [%s]", order_id)
-
-    order = Order.find(order_id)
-    if order:
-        app.logger.info("Order with ID: %d found.", order.id)
-        order.delete()
-
-    app.logger.info("Order with ID: %d delete complete.", order_id)
-    return {}, status.HTTP_204_NO_CONTENT
-
-=======
 
 ######################################################################
 # CREATE A NEW ORDER
@@ -101,6 +76,7 @@
         {"Location": location_url},
     )
 
+
 @app.put("/orders/<int:order_id>")
 def update_orders(order_id):
     """
@@ -126,7 +102,28 @@
 
     app.logger.info("Order with ID: %d updated.", order.id)
     return jsonify(order.serialize()), status.HTTP_200_OK
->>>>>>> 46cc75c7
+
+
+######################################################################
+# DELETE AN ORDER
+######################################################################
+@app.delete("/orders/<int:order_id>")
+def delete_pets(order_id):
+    """
+    Delete an Order
+
+    This endpoint will delete an Order based on the id specified in the path
+    """
+    app.logger.info("Request to Delete an Order with id [%s]", order_id)
+
+    order = Order.find(order_id)
+    if order:
+        app.logger.info("Order with ID: %d found.", order.id)
+        order.delete()
+
+    app.logger.info("Order with ID: %d delete complete.", order_id)
+    return {}, status.HTTP_204_NO_CONTENT
+
 
 ######################################################################
 #  U T I L I T Y   F U N C T I O N S
