--- conflicted
+++ resolved
@@ -275,13 +275,10 @@
     button = context.driver.find_element(By.ID, "retrieve-btn")
     button.click()
 
-<<<<<<< HEAD
-=======
 @when('I press the "Delete" button')
 def step_impl(context):
     button = context.driver.find_element(By.ID, "delete-btn")
     button.click()
->>>>>>> 27044b3b
 
 @then('the "{element_name}" field should not be empty')
 def step_impl(context, element_name):
