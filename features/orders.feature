--- conflicted
+++ resolved
@@ -53,7 +53,6 @@
         And I select "Unchanged" in the "order_status" dropdown
         And I press the "Apply" button
         Then I should see "successful" in the message
-<<<<<<< HEAD
     
     Scenario: Cancel an Order
         When I visit the "Home Page"
@@ -63,8 +62,7 @@
         And I select "Canceled" in the "order_status" dropdown
         And I press the "Apply" button
         Then I should see "successful" in the message
-=======
-
+        
     Scenario: Retrieve an existing Order by order_id
         When I visit the "Home Page"
         And I get the first order id from the results
@@ -76,5 +74,4 @@
         And the "product_id" field should not be empty
         And the "orderItem_quantity" field should not be empty
         And the "order_status" field should not be empty
-        And the "orderItem_id" field should not be empty
->>>>>>> 2090490c
+        And the "orderItem_id" field should not be empty