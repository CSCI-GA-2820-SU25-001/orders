apiVersion: tekton.dev/v1beta1
kind: Pipeline
metadata:
  name: cd-pipeline
spec:
  params:
<<<<<<< HEAD
    - description: The URL to the git repo
      name: GIT_REPO
      type: string
    - default: master
      description: The reference (branch or ref)
      name: GIT_REF
      type: string
    - default: order
      description: Name of the application
      name: APP_NAME
      type: string
    - default: 'image-registry.openshift-image-registry.svc:5000/yz10077-dev/$(params.APP_NAME):latest'
      description: The name of the image to build
      name: image_name
      type: string
  tasks:
    - name: git-clone-1-19-0
      params:
        - name: CRT_FILENAME
          value: ca-bundle.crt
        - name: HTTP_PROXY
          value: ''
        - name: HTTPS_PROXY
          value: ''
        - name: NO_PROXY
          value: ''
        - name: SUBDIRECTORY
          value: ''
        - name: USER_HOME
          value: /home/git
        - name: DELETE_EXISTING
          value: 'true'
        - name: VERBOSE
          value: 'false'
        - name: SSL_VERIFY
          value: 'true'
=======
    - name: GIT_REF
      default: master
  workspaces:
    - name: pipeline-workspace
  tasks:
    - name: git-clone-1-19-0
      params:
>>>>>>> 920b4078
        - name: URL
          value: https://github.com/CSCI-GA-2820-SU25-001/orders
        - name: REVISION
          value: $(params.GIT_REF)
<<<<<<< HEAD
        - name: REFSPEC
          value: ''
        - name: SUBMODULES
          value: 'true'
        - name: DEPTH
          value: '1'
        - name: SPARSE_CHECKOUT_DIRECTORIES
          value: ''
=======
>>>>>>> 920b4078
      taskRef:
        params:
          - name: name
            value: git-clone-1-19-0
          - name: namespace
            value: openshift-pipelines
        resolver: cluster
      workspaces:
        - name: output
          workspace: pipeline-workspace
    - name: pytest-env
      runAfter: [git-clone-1-19-0]
      taskRef: { name: pytest-env }
      workspaces:
        - name: source
          workspace: pipeline-workspace
<<<<<<< HEAD
    - name: buildah-1-19-0
      params:
        - name: IMAGE
          value: $(params.image_name)
        - name: DOCKERFILE
          value: ./Dockerfile
        - name: BUILD_ARGS
          value: []
        - name: CONTEXT
          value: .
        - name: STORAGE_DRIVER
          value: vfs
        - name: FORMAT
          value: oci
        - name: BUILD_EXTRA_ARGS
          value: ''
        - name: PUSH_EXTRA_ARGS
          value: ''
        - name: SKIP_PUSH
          value: 'false'
        - name: TLS_VERIFY
          value: 'true'
        - name: VERBOSE
          value: 'true'
      runAfter:
        - pytest-env
        - pylint
      taskRef:
        params:
          - name: kind
            value: task
          - name: name
            value: buildah-1-19-0
          - name: namespace
            value: openshift-pipelines
        resolver: cluster
      workspaces:
        - name: source
          workspace: pipeline-workspace
    - name: pylint
      params:
        - name: image
          value: 'quay.io/rofrano/python:3.11-slim'
        - name: path
          value: service
        - name: args
          value: []
        - name: requirements-file
          value: requirements.txt
      runAfter:
        - git-clone-1-19-0
      taskRef:
        kind: Task
        name: pylint
=======
    - name: pylint
      runAfter: [git-clone-1-19-0]
      taskRef: { name: pylint }
>>>>>>> 920b4078
      workspaces:
        - name: source
          workspace: pipeline-workspace<|MERGE_RESOLUTION|>--- conflicted
+++ resolved
@@ -4,7 +4,6 @@
   name: cd-pipeline
 spec:
   params:
-<<<<<<< HEAD
     - description: The URL to the git repo
       name: GIT_REPO
       type: string
@@ -41,7 +40,6 @@
           value: 'false'
         - name: SSL_VERIFY
           value: 'true'
-=======
     - name: GIT_REF
       default: master
   workspaces:
@@ -49,12 +47,10 @@
   tasks:
     - name: git-clone-1-19-0
       params:
->>>>>>> 920b4078
         - name: URL
           value: https://github.com/CSCI-GA-2820-SU25-001/orders
         - name: REVISION
           value: $(params.GIT_REF)
-<<<<<<< HEAD
         - name: REFSPEC
           value: ''
         - name: SUBMODULES
@@ -63,8 +59,6 @@
           value: '1'
         - name: SPARSE_CHECKOUT_DIRECTORIES
           value: ''
-=======
->>>>>>> 920b4078
       taskRef:
         params:
           - name: name
@@ -81,7 +75,12 @@
       workspaces:
         - name: source
           workspace: pipeline-workspace
-<<<<<<< HEAD
+    - name: pylint
+      runAfter: [git-clone-1-19-0]
+      taskRef: { name: pylint }
+      workspaces:
+        - name: source
+          workspace: pipeline-workspace
     - name: buildah-1-19-0
       params:
         - name: IMAGE
@@ -136,11 +135,6 @@
       taskRef:
         kind: Task
         name: pylint
-=======
-    - name: pylint
-      runAfter: [git-clone-1-19-0]
-      taskRef: { name: pylint }
->>>>>>> 920b4078
       workspaces:
         - name: source
           workspace: pipeline-workspace