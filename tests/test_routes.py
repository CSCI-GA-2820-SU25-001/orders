--- conflicted
+++ resolved
@@ -113,11 +113,7 @@
     def test_index(self):
         """It should call the home page"""
         resp = self.client.get("/")
-<<<<<<< HEAD
-        self.assertEqual(resp.status_code, status.HTTP_200_OK)
-=======
         self.assertEqual(resp.status_code, http_status.HTTP_200_OK)
->>>>>>> e166cd87
         self.assertIn(b"Order Demo REST API Service", resp.data)
 
     # for the last if-check of routes._check_content_type()
