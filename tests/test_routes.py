######################################################################
# Copyright 2016, 2024 John J. Rofrano. All Rights Reserved.
#
# Licensed under the Apache License, Version 2.0 (the "License");
# you may not use this file except in compliance with the License.
# You may obtain a copy of the License at
#
# https://www.apache.org/licenses/LICENSE-2.0
#
# Unless required by applicable law or agreed to in writing, software
# distributed under the License is distributed on an "AS IS" BASIS,
# WITHOUT WARRANTIES OR CONDITIONS OF ANY KIND, either express or implied.
# See the License for the specific language governing permissions and
# limitations under the License.
######################################################################

"""
TestOrder API Service Test Suite
"""

import os
import logging
from unittest import TestCase
from flask.testing import FlaskClient
from wsgi import app
from service.common import http_status
from service.models import db, Order, OrderItem
from service.routes import generate_apikey
from .factories import OrderFactory, OrderItemFactory

DATABASE_URI = os.getenv(
    "DATABASE_URI", "postgresql+psycopg://postgres:postgres@localhost:5432/testdb"
)

BASE_URL = "/api/orders"


class CustomClient(FlaskClient):
    """FlaskClient subclass to inject X-Api-Key header for authorization"""

    def __init__(self, *args, **kwargs):
        self._authentication = kwargs.pop("authentication")
        super().__init__(*args, **kwargs)

    def open(self, *args, **kwargs):
        headers = kwargs.pop("headers", {})
        no_auth = kwargs.pop("no_auth", False)
        # Automatically inject the X-Api-Key header if authentication is set
        if self._authentication and not no_auth:
            headers["X-Api-Key"] = self._authentication
        kwargs["headers"] = headers
        return super().open(*args, **kwargs)


app.test_client_class = CustomClient


######################################################################
#  T E S T   C A S E S
######################################################################
# pylint: disable=too-many-public-methods
class TestOrder(TestCase):
    """REST API Server Tests"""

    @classmethod
    def setUpClass(cls):
        """Run once before all tests"""
        app.config["TESTING"] = True
        app.config["DEBUG"] = False
        app.config["SQLALCHEMY_DATABASE_URI"] = DATABASE_URI
        app.config["API_KEY"] = generate_apikey()
        app.logger.setLevel(logging.CRITICAL)
        app.app_context().push()

    @classmethod
    def tearDownClass(cls):
        """Run once after all tests"""
        db.session.close()

    def setUp(self):
        """Runs before each test"""
        self.client = app.test_client(authentication=app.config["API_KEY"])
        # Clean up OrderItems first due to foreign key constraint
        db.session.query(OrderItem).delete()
        db.session.query(Order).delete()
        db.session.commit()

    def tearDown(self):
        """This runs after each test"""
        db.session.remove()

    ############################################################
    # Utility function to bulk create orders
    ############################################################
    def _create_orders(self, count: int = 1) -> list[Order]:
        """Factory method to create orders in bulk"""
        orders = []
        for _ in range(count):
            test_order = OrderFactory()
            response = self.client.post(BASE_URL, json=test_order.serialize())
            self.assertEqual(
                response.status_code,
                http_status.HTTP_201_CREATED,
                "Could not create test order",
            )
            new_order = response.get_json()
            test_order.id = new_order["id"]
            orders.append(test_order)
        return orders

    ############################################################
    # Utility function to bulk create order items for an order
    ############################################################
    def _create_order_items(self, order_id: int, count: int = 1) -> list[OrderItem]:
        """Factory method to create order items in bulk"""
        items = []
        for _ in range(count):
            item = OrderItemFactory()
            response = self.client.post(
                f"{BASE_URL}/{order_id}/items", json=item.serialize()
            )
            self.assertEqual(
                response.status_code,
                http_status.HTTP_201_CREATED,
                "Could not create test order item",
            )
            item.id = response.json["id"]
            items.append(item)
        return items

    ######################################################################
    #  P L A C E   T E S T   C A S E S   H E R E
    ######################################################################

    def test_index(self):
        """It should call the home page"""
        resp = self.client.get("/")
        self.assertEqual(resp.status_code, http_status.HTTP_200_OK)
        self.assertIn(b"Order Demo REST API Service", resp.data)

    # for the last if-check of routes._check_content_type()
    def test_invalid_content_type(self):
        """It should return 415 for a non-json content type"""
        resp = self.client.post(
            BASE_URL, data="data", headers={"Content-Type": "text/html"}
        )
        self.assertEqual(resp.status_code, http_status.HTTP_415_UNSUPPORTED_MEDIA_TYPE)

    def test_unauthenticated(self):
        """It should return 401 for calling an authenticated endpoint without a token"""
        resp = self.client.post(BASE_URL, no_auth=True)
        self.assertEqual(resp.status_code, http_status.HTTP_401_UNAUTHORIZED)

    # ----------------------------------------------------------
    # TEST CREATE ORDER
    # ----------------------------------------------------------
    def test_create_order(self):
        """It should Create a new Order"""
        test_order = OrderFactory()
        logging.debug("Test Order: %s", test_order.serialize())
        response = self.client.post(BASE_URL, json=test_order.serialize())
        self.assertEqual(response.status_code, http_status.HTTP_201_CREATED)

        # Make sure location header is set
        location = response.headers.get("Location", None)
        self.assertIsNotNone(location)

        # Check the data is correct
        new_order = response.get_json()
        self.assertEqual(new_order["customer_id"], test_order.customer_id)

        # Check that the location header was correct
        response = self.client.get(location)
        self.assertEqual(response.status_code, http_status.HTTP_200_OK)
        new_order = response.get_json()
        self.assertEqual(new_order["customer_id"], test_order.customer_id)

    # ----------------------------------------------------------
    # TEST GET
    # ----------------------------------------------------------
    def test_get_order(self):
        """It should Get an existing Order by ID"""
        # First create and save an order
        test_order = OrderFactory()
        test_order.create()

        # Send GET request to /orders/<id>
        response = self.client.get(f"{BASE_URL}/{test_order.id}")
        self.assertEqual(response.status_code, http_status.HTTP_200_OK)

        # Check returned data
        data = response.get_json()
        self.assertEqual(data["id"], test_order.id)
        self.assertEqual(data["customer_id"], test_order.customer_id)

    def test_get_order_only_order(self):
        """It should Get an Order without OrderItems"""
        order = OrderFactory()
        order.create()
        resp = self.client.get(f"{BASE_URL}/{order.id}?o=true")
        self.assertEqual(resp.status_code, http_status.HTTP_200_OK)
        data = resp.get_json()
        self.assertNotIn("order_items", data)

    # ----------------------------------------------------------
    # TEST DELETE
    # ----------------------------------------------------------
    def test_delete_order(self):
        """It should Delete an order"""
        test_order = self._create_orders(1)[0]
        response = self.client.delete(f"{BASE_URL}/{test_order.id}")
        self.assertEqual(response.status_code, http_status.HTTP_204_NO_CONTENT)
        self.assertEqual(len(response.data), 0)
        # make sure they are deleted
        response = self.client.get(f"{BASE_URL}/{test_order.id}")
        self.assertEqual(response.status_code, http_status.HTTP_404_NOT_FOUND)

    def test_delete_non_existing_order(self):
        """It should Delete an order even if it doesn't exist"""
        response = self.client.delete(f"{BASE_URL}/0")
        self.assertEqual(response.status_code, http_status.HTTP_204_NO_CONTENT)
        self.assertEqual(len(response.data), 0)

    def test_delete_all_orders(self):
        """It should Delete all Orders"""
        # create orders
        self._create_orders(5)

        # verify they exist
        resp = self.client.get(BASE_URL)
        self.assertEqual(resp.status_code, http_status.HTTP_200_OK)
        data = resp.get_json()
        self.assertEqual(len(data), 5)

        # delete them all
        resp = self.client.delete(BASE_URL)
        self.assertEqual(resp.status_code, http_status.HTTP_204_NO_CONTENT)

        # verify they are gone
        resp = self.client.get(BASE_URL)
        self.assertEqual(resp.status_code, http_status.HTTP_200_OK)
        data = resp.get_json()
        self.assertEqual(len(data), 0)

    # ----------------------------------------------------------
    # TEST UPDATE
    # ----------------------------------------------------------
    def test_update_order(self):
        """It should Update an existing Order"""
        # create a order to update
        test_order = OrderFactory()
        response = self.client.post(BASE_URL, json=test_order.serialize())
        self.assertEqual(response.status_code, http_status.HTTP_201_CREATED)

        # update the order
        new_order = response.get_json()
        logging.debug(new_order)
        # Only send the fields we want to update, avoiding order_items
        update_data = {
            "id": new_order["id"],
            "customer_id": -1,
            "status": new_order["status"],
        }
        response = self.client.put(f"{BASE_URL}/{new_order['id']}", json=update_data)
        self.assertEqual(response.status_code, http_status.HTTP_200_OK)
        updated_order = response.get_json()
        self.assertEqual(updated_order["customer_id"], -1)

    def test_create_order_missing_keys(self):
        """It should return 400 when creating an Order without customer_id"""
        resp = self.client.post(BASE_URL, json={})
        self.assertEqual(resp.status_code, http_status.HTTP_400_BAD_REQUEST)
        self.assertIn("missing customer_id", resp.json["message"])

    def test_update_order_not_found_with_correct_content_type(self):
        """It should return 404 when updating an Order that does not exist"""
        payload = {"customer_id": 1}
        resp = self.client.put(f"{BASE_URL}/9999", json=payload)
        self.assertEqual(resp.status_code, http_status.HTTP_404_NOT_FOUND)
        data = resp.get_json()
        self.assertIn("was not found", data["message"])

    def test_update_order_unsupported_media_type(self):
        """It should return 415 when updating an Order without Content-Type"""
        order = OrderFactory()
        response = self.client.post(BASE_URL, json=order.serialize())
        order_id = response.get_json()["id"]
        resp = self.client.put(f"{BASE_URL}/{order_id}", data="something")
        self.assertEqual(resp.status_code, http_status.HTTP_415_UNSUPPORTED_MEDIA_TYPE)

    # ----------------------------------------------------------
    # TEST LIST ORDERS
    # ----------------------------------------------------------
    def test_list_orders(self):
        """It should Get a list of Orders"""
        # list the order
        self._create_orders(5)
        response = self.client.get(BASE_URL)
        self.assertEqual(response.status_code, http_status.HTTP_200_OK)
        data = response.get_json()
        self.assertEqual(len(data), 5)

    def test_list_orders_filter_by_id_and_customer(self):
        """It should filter Orders by id and by customer_id"""
        # create three orders: A, B, C
        created = self._create_orders(3)
        # pick the 2nd one
        order2 = created[1]

        # 2) filter by customer_id
        # reuse order2.customer_id
        resp2 = self.client.get(f"{BASE_URL}?customer_id={order2.customer_id}")
        self.assertEqual(resp2.status_code, http_status.HTTP_200_OK)
        data2 = resp2.get_json()
        # all orders with that same customer_id
        expected = [o for o in created if o.customer_id == order2.customer_id]
        self.assertEqual(len(data2), len(expected))
        for item in data2:
            self.assertEqual(item["customer_id"], order2.customer_id)

    def test_list_orders_filter_by_status(self):
        """It should filter Orders by status"""
        # Create orders with different statuses
        order1 = OrderFactory(status="placed")
        self.client.post(BASE_URL, json=order1.serialize())
        order2 = OrderFactory(status="shipped")
        self.client.post(BASE_URL, json=order2.serialize())
        order3 = OrderFactory(status="canceled")
        self.client.post(BASE_URL, json=order3.serialize())

        # Filter by status=shipped
        resp = self.client.get(f"{BASE_URL}?status=shipped")
        self.assertEqual(resp.status_code, http_status.HTTP_200_OK)
        data = resp.get_json()
        self.assertTrue(all(order["status"] == "shipped" for order in data))
        self.assertTrue(any(order["status"] == "shipped" for order in data))
        self.assertFalse(any(order["status"] == "placed" for order in data))
        self.assertFalse(any(order["status"] == "canceled" for order in data))

<<<<<<< HEAD
    def test_list_orders_only_order(self):
        """It should Get a list of Orders without order_items"""
        # list the order
        self._create_orders(5)
        response = self.client.get(f"{BASE_URL}?o=true")
        self.assertEqual(response.status_code, http_status.HTTP_200_OK)
        data = response.get_json()
        self.assertEqual(len(data), 5)
        for order_data in data:
            self.assertNotIn("order_items", order_data)
=======
    def test_list_orders_filter_by_customer_and_status(self):
        """It should filter Orders by customer_id and status"""
        # Create orders with different customer_id and status combinations
        order1 = OrderFactory(customer_id=101, status="placed")
        self.client.post("/orders", json=order1.serialize())
        order2 = OrderFactory(customer_id=101, status="shipped")
        self.client.post("/orders", json=order2.serialize())
        order3 = OrderFactory(customer_id=102, status="placed")
        self.client.post("/orders", json=order3.serialize())

        # Filter by customer_id=101 and status=placed
        resp = self.client.get("/orders?customer_id=101&status=placed")
        self.assertEqual(resp.status_code, http_status.HTTP_200_OK)
        data = resp.get_json()
        self.assertEqual(len(data), 1)
        self.assertEqual(data[0]["customer_id"], 101)
        self.assertEqual(data[0]["status"], "placed")

        # Filter by customer_id=101 and status=shipped
        resp = self.client.get("/orders?customer_id=101&status=shipped")
        self.assertEqual(resp.status_code, http_status.HTTP_200_OK)
        data = resp.get_json()
        self.assertEqual(len(data), 1)
        self.assertEqual(data[0]["customer_id"], 101)
        self.assertEqual(data[0]["status"], "shipped")

        # Filter by customer_id=102 and status=placed
        resp = self.client.get("/orders?customer_id=102&status=placed")
        self.assertEqual(resp.status_code, http_status.HTTP_200_OK)
        data = resp.get_json()
        self.assertEqual(len(data), 1)
        self.assertEqual(data[0]["customer_id"], 102)
        self.assertEqual(data[0]["status"], "placed")

        # Filter by non-existent combination
        resp = self.client.get("/orders?customer_id=999&status=placed")
        self.assertEqual(resp.status_code, http_status.HTTP_200_OK)
        data = resp.get_json()
        self.assertEqual(len(data), 0)
>>>>>>> 50a7051a

    # ----------------------------------------------------------
    # TEST CREATE ORDER ITEM
    # ----------------------------------------------------------
    def test_create_order_item(self):
        """It should create a new OrderItem inside an existing Order"""

        order = OrderFactory()
        response = self.client.post(BASE_URL, json=order.serialize())
        self.assertEqual(response.status_code, http_status.HTTP_201_CREATED)
        order_id = response.get_json()["id"]

        order_item = OrderItemFactory()

        url = f"{BASE_URL}/{order_id}/items"
        response = self.client.post(url, json=order_item.serialize())
        self.assertEqual(response.status_code, http_status.HTTP_201_CREATED)

        created = response.get_json()
        self.assertEqual(created["order_id"], order_id)
        self.assertEqual(created["product_id"], order_item.product_id)
        self.assertEqual(created["quantity"], order_item.quantity)

        # Make sure location header is set
        location = response.headers.get("Location", None)
        self.assertIsNotNone(location)

        # Check that the location header was correct
        response = self.client.get(location)
        self.assertEqual(response.status_code, http_status.HTTP_200_OK)
        data = response.get_json()
        self.assertEqual(data["order_id"], order_id)
        self.assertEqual(data["product_id"], order_item.product_id)
        self.assertEqual(data["quantity"], order_item.quantity)

    def test_create_order_item_order_not_found(self):
        """It should return 404 when creating an OrderItem in a non-existing Order"""
        payload = {"product_id": 1, "quantity": 1}
        resp = self.client.post(f"{BASE_URL}/0/items", json=payload)
        self.assertEqual(resp.status_code, http_status.HTTP_404_NOT_FOUND)

    def test_create_order_item_missing_keys(self):
        """It should return 400 when creating an OrderItem without required keys"""
        order = OrderFactory()
        response = self.client.post(BASE_URL, json=order.serialize())
        self.assertEqual(response.status_code, http_status.HTTP_201_CREATED)
        order_id = response.get_json()["id"]

        resp = self.client.post(f"{BASE_URL}/{order_id}/items", json={"quantity": 1})
        self.assertEqual(resp.status_code, http_status.HTTP_400_BAD_REQUEST)
        self.assertIn("missing product_id", resp.json["message"])

        resp = self.client.post(f"{BASE_URL}/{order_id}/items", json={"product_id": 1})
        self.assertEqual(resp.status_code, http_status.HTTP_400_BAD_REQUEST)
        self.assertIn("missing quantity", resp.json["message"])

    # ----------------------------------------------------------
    # TEST GET ORDER ITEM
    # ----------------------------------------------------------
    def test_get_order_item(self):
        """It should Get an existing OrderItem"""
        # Create an order
        order = OrderFactory()
        resp = self.client.post(BASE_URL, json=order.serialize())
        self.assertEqual(resp.status_code, http_status.HTTP_201_CREATED)
        order_id = resp.get_json()["id"]

        # Create an order item
        order_item = OrderItemFactory(order_id=order_id)
        response = self.client.post(
            f"{BASE_URL}/{order_id}/items", json=order_item.serialize()
        )
        self.assertEqual(response.status_code, http_status.HTTP_201_CREATED)
        created_item = response.get_json()
        order_item_id = created_item["id"]

        # Retrieve the item and check it
        get_url = f"{BASE_URL}/{order_id}/items/{order_item_id}"
        get_resp = self.client.get(get_url)
        self.assertEqual(get_resp.status_code, http_status.HTTP_200_OK)
        data = get_resp.get_json()
        self.assertEqual(data["id"], order_item_id)
        self.assertEqual(data["order_id"], order_id)
        self.assertEqual(data["quantity"], order_item.quantity)
        self.assertEqual(data["product_id"], order_item.product_id)

    def test_get_order_item_order_not_found(self):
        """It should return 404 when getting an OrderItem in a non-existing Order"""
        resp = self.client.get(f"{BASE_URL}/0/items/1")
        self.assertEqual(resp.status_code, http_status.HTTP_404_NOT_FOUND)

    # ----------------------------------------------------------
    # TEST UPDATE ORDER ITEM
    # ----------------------------------------------------------
    def test_update_order_item(self):
        """It should Update an existing OrderItem"""
        # Create an order
        order = OrderFactory()
        response = self.client.post(BASE_URL, json=order.serialize())
        self.assertEqual(response.status_code, http_status.HTTP_201_CREATED)
        order_id = response.json["id"]

        # Create an order item
        response = self.client.post(
            f"{BASE_URL}/{order_id}/items",
            json=OrderItemFactory(order_id=order_id).serialize(),
        )
        self.assertEqual(response.status_code, http_status.HTTP_201_CREATED)
        resp_data = response.get_json()

        # Verify that the item is attached to the order
        self.assertEqual(resp_data["order_id"], order_id)

        # Update the OrderItem object received with new values
        item_data = response.get_json()
        original_order_id = item_data["order_id"]
        item_data["order_id"] = -1  # This should be ignored by the API
        item_data["quantity"] = 99
        item_data["product_id"] = 123

        # Call the Update Order Item API endpoint
        item_id = item_data["id"]
        response = self.client.put(
            f"{BASE_URL}/{order_id}/items/{item_id}", json=item_data
        )
        self.assertEqual(response.status_code, http_status.HTTP_200_OK)

        # Verify that the OrderItem was updated
        updated_item = response.get_json()
        # order_id should remain unchanged (not be updated to -1)
        self.assertEqual(updated_item["order_id"], original_order_id)
        # Other fields should be updated
        self.assertEqual(updated_item["quantity"], 99)
        self.assertEqual(updated_item["product_id"], 123)

    def test_update_order_item_order_not_found(self):
        """It should return 404 when updating an OrderItem in a non-existing Order"""
        resp = self.client.put(
            f"{BASE_URL}/0/items/1", json={"quantity": 1, "product_id": 1}
        )
        self.assertEqual(resp.status_code, http_status.HTTP_404_NOT_FOUND)

    def test_update_order_item_not_found(self):
        """PUT existing order but missing item -> 404"""
        order = OrderFactory()
        response = self.client.post(BASE_URL, json=order.serialize())
        order_id = response.get_json()["id"]
        resp = self.client.put(
            f"{BASE_URL}/{order_id}/items/9999", json={"quantity": 3}
        )
        self.assertEqual(resp.status_code, http_status.HTTP_404_NOT_FOUND)

    # ----------------------------------------------------------
    # TEST LIST ORDER ITEMS
    # ----------------------------------------------------------
    def test_list_order_items(self):
        """It should Get a list of OrderItems for an Order"""
        # Create an order
        order = OrderFactory()
        response = self.client.post(BASE_URL, json=order.serialize())
        self.assertEqual(response.status_code, http_status.HTTP_201_CREATED)
        order_id = response.json["id"]

        # list the order
        self._create_order_items(order_id, 5)
        response = self.client.get(f"{BASE_URL}/{order_id}/items")
        self.assertEqual(response.status_code, http_status.HTTP_200_OK)
        data = response.get_json()
        self.assertEqual(len(data), 5)

    # ----------------------------------------------------------
    # TEST LIST ORDER ITEMS
    # ----------------------------------------------------------
    def test_list_order_items_order_doesnt_exist(self):
        """It should Get a list of OrderItems for an Order"""
        response = self.client.get(f"{BASE_URL}/99999/items")
        self.assertEqual(response.status_code, http_status.HTTP_404_NOT_FOUND)

    # ----------------------------------------------------------
    # TEST DELETE ORDER ITEM
    # ----------------------------------------------------------
    def test_delete_order_item(self):
        """It should Delete an existing OrderItem from an Order"""
        # Create an order
        order = OrderFactory()
        response = self.client.post(BASE_URL, json=order.serialize())
        self.assertEqual(response.status_code, http_status.HTTP_201_CREATED)
        order_id = response.get_json()["id"]

        # Create an order item
        order_item = OrderItemFactory(order_id=order_id)
        item_resp = self.client.post(
            f"{BASE_URL}/{order_id}/items", json=order_item.serialize()
        )
        self.assertEqual(item_resp.status_code, http_status.HTTP_201_CREATED)
        item_id = item_resp.get_json()["id"]

        # Delete the item
        delete_resp = self.client.delete(f"{BASE_URL}/{order_id}/items/{item_id}")
        self.assertEqual(delete_resp.status_code, http_status.HTTP_204_NO_CONTENT)

        # Confirm it's gone
        get_resp = self.client.get(f"{BASE_URL}/{order_id}/items/{item_id}")
        self.assertEqual(get_resp.status_code, http_status.HTTP_404_NOT_FOUND)

    def test_delete_nonexistent_order_item(self):
        """It should return 204 when deleting a non-existing OrderItem in an existing Order"""
        # Create an order
        order = OrderFactory()
        response = self.client.post(BASE_URL, json=order.serialize())
        self.assertEqual(response.status_code, http_status.HTTP_201_CREATED)
        order_id = response.get_json()["id"]

        # Attempt to delete non-existing item
        item_id = 99999
        delete_resp = self.client.delete(f"{BASE_URL}/{order_id}/items/{item_id}")
        self.assertEqual(delete_resp.status_code, http_status.HTTP_204_NO_CONTENT)

    def test_delete_order_item_wrong_order(self):
        """It should return 404 when deleting an OrderItem from the wrong Order"""
        # Create order A
        order_a = OrderFactory()
        resp_a = self.client.post(BASE_URL, json=order_a.serialize())
        self.assertEqual(resp_a.status_code, http_status.HTTP_201_CREATED)
        order_a_id = resp_a.get_json()["id"]

        # Create order B
        order_b = OrderFactory()
        resp_b = self.client.post(BASE_URL, json=order_b.serialize())
        self.assertEqual(resp_b.status_code, http_status.HTTP_201_CREATED)
        order_b_id = resp_b.get_json()["id"]

        # Create item in order B
        item = OrderItemFactory(order_id=order_b_id)
        resp_item = self.client.post(
            f"{BASE_URL}/{order_b_id}/items", json=item.serialize()
        )
        self.assertEqual(resp_item.status_code, http_status.HTTP_201_CREATED)
        item_id = resp_item.get_json()["id"]

        # Try to delete that item using order A's path
        delete_resp = self.client.delete(f"{BASE_URL}/{order_a_id}/items/{item_id}")
        self.assertEqual(delete_resp.status_code, http_status.HTTP_404_NOT_FOUND)

    def test_delete_order_item_order_not_found(self):
        """It should return 404 when deleting an OrderItem in a non-existing Order"""
        resp = self.client.delete(f"{BASE_URL}/0/items/1")
        self.assertEqual(resp.status_code, http_status.HTTP_404_NOT_FOUND)

    # ----------------------------------------------------------
    # TEST RETURN ORDER
    # ----------------------------------------------------------
    def test_return_order_placed_status(self):
        """It should return 400 when trying to return an order with 'placed' status"""
        # Create an order with 'placed' status
        order = OrderFactory(status="placed")
        response = self.client.post(BASE_URL, json=order.serialize())
        self.assertEqual(response.status_code, http_status.HTTP_201_CREATED)
        order_id = response.get_json()["id"]

        # Try to return the placed order
        return_resp = self.client.put(f"{BASE_URL}/{order_id}/return")
        self.assertEqual(return_resp.status_code, http_status.HTTP_400_BAD_REQUEST)
        self.assertIn(
            "Cannot return order with status 'placed'",
            return_resp.get_json()["message"],
        )

        # Verify order status was not changed
        get_resp = self.client.get(f"{BASE_URL}/{order_id}")
        order_data = get_resp.get_json()
        self.assertEqual(order_data["status"], "placed")

    def test_return_order_shipped_status(self):
        """It should return an order with 'shipped' status"""
        # Create an order with 'shipped' status
        order = OrderFactory(status="shipped")
        response = self.client.post(BASE_URL, json=order.serialize())
        self.assertEqual(response.status_code, http_status.HTTP_201_CREATED)
        order_id = response.get_json()["id"]

        # Return the order
        return_resp = self.client.put(f"{BASE_URL}/{order_id}/return")
        self.assertEqual(return_resp.status_code, http_status.HTTP_202_ACCEPTED)

        # Check response data
        data = return_resp.get_json()
        self.assertEqual(data["order_id"], order_id)
        self.assertEqual(data["status"], "returned")

    def test_return_order_already_returned(self):
        """It should return 400 when trying to return an already returned order"""
        # Create an order with 'returned' status
        order = OrderFactory(status="returned")
        response = self.client.post(BASE_URL, json=order.serialize())
        self.assertEqual(response.status_code, http_status.HTTP_201_CREATED)
        order_id = response.get_json()["id"]

        # Try to return the already returned order
        return_resp = self.client.put(f"{BASE_URL}/{order_id}/return")
        self.assertEqual(return_resp.status_code, http_status.HTTP_400_BAD_REQUEST)
        self.assertIn(
            "Cannot return order with status 'returned'",
            return_resp.get_json()["message"],
        )

    def test_return_order_canceled_status(self):
        """It should return 400 when trying to return a canceled order"""
        # Create an order with 'canceled' status
        order = OrderFactory(status="canceled")
        response = self.client.post(BASE_URL, json=order.serialize())
        self.assertEqual(response.status_code, http_status.HTTP_201_CREATED)
        order_id = response.get_json()["id"]

        # Try to return the canceled order
        return_resp = self.client.put(f"{BASE_URL}/{order_id}/return")
        self.assertEqual(return_resp.status_code, http_status.HTTP_400_BAD_REQUEST)
        self.assertIn(
            "Cannot return order with status 'canceled'",
            return_resp.get_json()["message"],
        )

    def test_return_order_not_found(self):
        """It should return 404 when trying to return a non-existing order"""
        # Try to return a non-existing order
        return_resp = self.client.put(f"{BASE_URL}/99999/return")
        self.assertEqual(return_resp.status_code, http_status.HTTP_404_NOT_FOUND)
        self.assertIn(
            "Order with id '99999' was not found", return_resp.get_json()["message"]
        )

    # ----------------------------------------------------------
    # TEST CANCEL ORDER
    # ----------------------------------------------------------
    def test_cancel_order_placed_status(self):
        """It should cancel an order with 'placed' status"""
        # Create an order with 'placed' status
        order = OrderFactory(status="placed")
        response = self.client.post(BASE_URL, json=order.serialize())
        self.assertEqual(response.status_code, http_status.HTTP_201_CREATED)
        order_id = response.get_json()["id"]

        # Cancel the order
        cancel_resp = self.client.put(f"{BASE_URL}/{order_id}/cancel")
        self.assertEqual(cancel_resp.status_code, http_status.HTTP_200_OK)

        # Check response data
        data = cancel_resp.get_json()
        self.assertEqual(data["id"], order_id)
        self.assertEqual(data["status"], "canceled")

        # Verify order status was updated in database
        get_resp = self.client.get(f"{BASE_URL}/{order_id}")
        order_data = get_resp.get_json()
        self.assertEqual(order_data["status"], "canceled")

    def test_cancel_order_shipped_status(self):
        """It should return 400 when trying to cancel an order with 'shipped' status"""
        # Create an order with 'shipped' status
        order = OrderFactory(status="shipped")
        response = self.client.post(BASE_URL, json=order.serialize())
        self.assertEqual(response.status_code, http_status.HTTP_201_CREATED)
        order_id = response.get_json()["id"]

        # Try to cancel the shipped order
        cancel_resp = self.client.put(f"{BASE_URL}/{order_id}/cancel")
        self.assertEqual(cancel_resp.status_code, http_status.HTTP_400_BAD_REQUEST)
        self.assertIn(
            "Cannot cancel order with status 'shipped'",
            cancel_resp.get_json()["message"],
        )

        # Verify order status was not changed
        get_resp = self.client.get(f"{BASE_URL}/{order_id}")
        order_data = get_resp.get_json()
        self.assertEqual(order_data["status"], "shipped")

    def test_cancel_order_already_canceled(self):
        """It should return 400 when trying to cancel an already canceled order"""
        # Create an order with 'canceled' status
        order = OrderFactory(status="canceled")
        response = self.client.post(BASE_URL, json=order.serialize())
        self.assertEqual(response.status_code, http_status.HTTP_201_CREATED)
        order_id = response.get_json()["id"]

        # Try to cancel the already canceled order
        cancel_resp = self.client.put(f"{BASE_URL}/{order_id}/cancel")
        self.assertEqual(cancel_resp.status_code, http_status.HTTP_400_BAD_REQUEST)
        self.assertIn(
            "Cannot cancel order with status 'canceled'",
            cancel_resp.get_json()["message"],
        )

    def test_cancel_order_returned_status(self):
        """It should return 400 when trying to cancel a returned order"""
        # Create an order with 'returned' status
        order = OrderFactory(status="returned")
        response = self.client.post(BASE_URL, json=order.serialize())
        self.assertEqual(response.status_code, http_status.HTTP_201_CREATED)
        order_id = response.get_json()["id"]

        # Try to cancel the returned order
        cancel_resp = self.client.put(f"{BASE_URL}/{order_id}/cancel")
        self.assertEqual(cancel_resp.status_code, http_status.HTTP_400_BAD_REQUEST)
        self.assertIn(
            "Cannot cancel order with status 'returned'",
            cancel_resp.get_json()["message"],
        )

    def test_cancel_order_not_found(self):
        """It should return 404 when trying to cancel a non-existing order"""
        # Try to cancel a non-existing order
        cancel_resp = self.client.put(f"{BASE_URL}/99999/cancel")
        self.assertEqual(cancel_resp.status_code, http_status.HTTP_404_NOT_FOUND)
        self.assertIn(
            "Order with id '99999' was not found", cancel_resp.get_json()["message"]
        )

    # ----------------------------------------------------------
    # TEST Health
    # ----------------------------------------------------------

    def test_health(self):
        """It should be healthy"""
        response = self.client.get("/health")
        self.assertEqual(response.status_code, http_status.HTTP_200_OK)
        data = response.get_json()
        self.assertEqual(data["status"], 200)
        self.assertEqual(data["message"], "Healthy")<|MERGE_RESOLUTION|>--- conflicted
+++ resolved
@@ -337,7 +337,46 @@
         self.assertFalse(any(order["status"] == "placed" for order in data))
         self.assertFalse(any(order["status"] == "canceled" for order in data))
 
-<<<<<<< HEAD
+    def test_list_orders_filter_by_customer_and_status(self):
+        """It should filter Orders by customer_id and status"""
+        # Create orders with different customer_id and status combinations
+        order1 = OrderFactory(customer_id=101, status="placed")
+        self.client.post(BASE_URL, json=order1.serialize())
+        order2 = OrderFactory(customer_id=101, status="shipped")
+        self.client.post(BASE_URL, json=order2.serialize())
+        order3 = OrderFactory(customer_id=102, status="placed")
+        self.client.post(BASE_URL, json=order3.serialize())
+
+        # Filter by customer_id=101 and status=placed
+        resp = self.client.get(f"{BASE_URL}?customer_id=101&status=placed")
+        self.assertEqual(resp.status_code, http_status.HTTP_200_OK)
+        data = resp.get_json()
+        self.assertEqual(len(data), 1)
+        self.assertEqual(data[0]["customer_id"], 101)
+        self.assertEqual(data[0]["status"], "placed")
+
+        # Filter by customer_id=101 and status=shipped
+        resp = self.client.get(f"{BASE_URL}?customer_id=101&status=shipped")
+        self.assertEqual(resp.status_code, http_status.HTTP_200_OK)
+        data = resp.get_json()
+        self.assertEqual(len(data), 1)
+        self.assertEqual(data[0]["customer_id"], 101)
+        self.assertEqual(data[0]["status"], "shipped")
+
+        # Filter by customer_id=102 and status=placed
+        resp = self.client.get(f"{BASE_URL}?customer_id=102&status=placed")
+        self.assertEqual(resp.status_code, http_status.HTTP_200_OK)
+        data = resp.get_json()
+        self.assertEqual(len(data), 1)
+        self.assertEqual(data[0]["customer_id"], 102)
+        self.assertEqual(data[0]["status"], "placed")
+
+        # Filter by non-existent combination
+        resp = self.client.get(f"{BASE_URL}?customer_id=999&status=placed")
+        self.assertEqual(resp.status_code, http_status.HTTP_200_OK)
+        data = resp.get_json()
+        self.assertEqual(len(data), 0)
+
     def test_list_orders_only_order(self):
         """It should Get a list of Orders without order_items"""
         # list the order
@@ -348,47 +387,6 @@
         self.assertEqual(len(data), 5)
         for order_data in data:
             self.assertNotIn("order_items", order_data)
-=======
-    def test_list_orders_filter_by_customer_and_status(self):
-        """It should filter Orders by customer_id and status"""
-        # Create orders with different customer_id and status combinations
-        order1 = OrderFactory(customer_id=101, status="placed")
-        self.client.post("/orders", json=order1.serialize())
-        order2 = OrderFactory(customer_id=101, status="shipped")
-        self.client.post("/orders", json=order2.serialize())
-        order3 = OrderFactory(customer_id=102, status="placed")
-        self.client.post("/orders", json=order3.serialize())
-
-        # Filter by customer_id=101 and status=placed
-        resp = self.client.get("/orders?customer_id=101&status=placed")
-        self.assertEqual(resp.status_code, http_status.HTTP_200_OK)
-        data = resp.get_json()
-        self.assertEqual(len(data), 1)
-        self.assertEqual(data[0]["customer_id"], 101)
-        self.assertEqual(data[0]["status"], "placed")
-
-        # Filter by customer_id=101 and status=shipped
-        resp = self.client.get("/orders?customer_id=101&status=shipped")
-        self.assertEqual(resp.status_code, http_status.HTTP_200_OK)
-        data = resp.get_json()
-        self.assertEqual(len(data), 1)
-        self.assertEqual(data[0]["customer_id"], 101)
-        self.assertEqual(data[0]["status"], "shipped")
-
-        # Filter by customer_id=102 and status=placed
-        resp = self.client.get("/orders?customer_id=102&status=placed")
-        self.assertEqual(resp.status_code, http_status.HTTP_200_OK)
-        data = resp.get_json()
-        self.assertEqual(len(data), 1)
-        self.assertEqual(data[0]["customer_id"], 102)
-        self.assertEqual(data[0]["status"], "placed")
-
-        # Filter by non-existent combination
-        resp = self.client.get("/orders?customer_id=999&status=placed")
-        self.assertEqual(resp.status_code, http_status.HTTP_200_OK)
-        data = resp.get_json()
-        self.assertEqual(len(data), 0)
->>>>>>> 50a7051a
 
     # ----------------------------------------------------------
     # TEST CREATE ORDER ITEM
