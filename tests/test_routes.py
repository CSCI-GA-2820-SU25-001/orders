######################################################################
# Copyright 2016, 2024 John J. Rofrano. All Rights Reserved.
#
# Licensed under the Apache License, Version 2.0 (the "License");
# you may not use this file except in compliance with the License.
# You may obtain a copy of the License at
#
# https://www.apache.org/licenses/LICENSE-2.0
#
# Unless required by applicable law or agreed to in writing, software
# distributed under the License is distributed on an "AS IS" BASIS,
# WITHOUT WARRANTIES OR CONDITIONS OF ANY KIND, either express or implied.
# See the License for the specific language governing permissions and
# limitations under the License.
######################################################################

"""
TestOrder API Service Test Suite
"""

# pylint: disable=duplicate-code
import os
import logging
from unittest import TestCase
from wsgi import app
from service.common import status
from service.models import db, Order
from .factories import OrderFactory, OrderItemFactory

DATABASE_URI = os.getenv(
    "DATABASE_URI", "postgresql+psycopg://postgres:postgres@localhost:5432/testdb"
)

BASE_URL = "/orders"


######################################################################
#  T E S T   C A S E S
######################################################################
# pylint: disable=too-many-public-methods
class TestOrder(TestCase):
    """REST API Server Tests"""

    @classmethod
    def setUpClass(cls):
        """Run once before all tests"""
        app.config["TESTING"] = True
        app.config["DEBUG"] = False
        # Set up the test database
        app.config["SQLALCHEMY_DATABASE_URI"] = DATABASE_URI
        app.logger.setLevel(logging.CRITICAL)
        app.app_context().push()

    @classmethod
    def tearDownClass(cls):
        """Run once after all tests"""
        db.session.close()

    def setUp(self):
        """Runs before each test"""
        self.client = app.test_client()
        db.session.query(Order).delete()  # clean up the last tests
        db.session.commit()

    def tearDown(self):
        """This runs after each test"""
        db.session.remove()

    ############################################################
    # Utility function to bulk create orders
    ############################################################
    def _create_orders(self, count: int = 1) -> list:
        """Factory method to create orders in bulk"""
        orders = []
        for _ in range(count):
            test_order = OrderFactory()
            response = self.client.post(BASE_URL, json=test_order.serialize())
            self.assertEqual(
                response.status_code,
                status.HTTP_201_CREATED,
                "Could not create test order",
            )
            new_order = response.get_json()
            test_order.id = new_order["id"]
            orders.append(test_order)
        return orders

    ######################################################################
    #  P L A C E   T E S T   C A S E S   H E R E
    ######################################################################

    def test_index(self):
        """It should call the home page"""
        resp = self.client.get("/")
        self.assertEqual(resp.status_code, status.HTTP_200_OK)

    # ----------------------------------------------------------
    # TEST CREATE ORDER
    # ----------------------------------------------------------
    def test_create_order(self):
        """It should Create a new Order"""
        test_order = OrderFactory()
        logging.debug("Test Order: %s", test_order.serialize())
        response = self.client.post(BASE_URL, json=test_order.serialize())
        self.assertEqual(response.status_code, status.HTTP_201_CREATED)

        # Make sure location header is set
        location = response.headers.get("Location", None)
        self.assertIsNotNone(location)

        # Check the data is correct
        new_order = response.get_json()
        self.assertEqual(new_order["name"], test_order.name)
        self.assertEqual(new_order["customer_id"], test_order.customer_id)

        # Check that the location header was correct
        response = self.client.get(location)
        self.assertEqual(response.status_code, status.HTTP_200_OK)
        new_order = response.get_json()
        self.assertEqual(new_order["name"], test_order.name)
        self.assertEqual(new_order["customer_id"], test_order.customer_id)

    # ----------------------------------------------------------
    # TEST GET
    # ----------------------------------------------------------
    def test_get_order(self):
        """It should Get an existing Order by ID"""
        # First create and save an order
        test_order = OrderFactory()
        test_order.create()

        # Send GET request to /orders/<id>
        response = self.client.get(f"{BASE_URL}/{test_order.id}")
        self.assertEqual(response.status_code, status.HTTP_200_OK)

        # Check returned data
        data = response.get_json()
        self.assertEqual(data["id"], test_order.id)
        self.assertEqual(data["name"], test_order.name)
        self.assertEqual(data["customer_id"], test_order.customer_id)

    # ----------------------------------------------------------
    # TEST DELETE
    # ----------------------------------------------------------
    def test_delete_order(self):
        """It should Delete an order"""
        test_order = self._create_orders(1)[0]
        response = self.client.delete(f"{BASE_URL}/{test_order.id}")
        self.assertEqual(response.status_code, status.HTTP_204_NO_CONTENT)
        self.assertEqual(len(response.data), 0)
        # make sure they are deleted
        response = self.client.get(f"{BASE_URL}/{test_order.id}")
        self.assertEqual(response.status_code, status.HTTP_404_NOT_FOUND)

    def test_delete_non_existing_order(self):
        """It should Delete an order even if it doesn't exist"""
        response = self.client.delete(f"{BASE_URL}/0")
        self.assertEqual(response.status_code, status.HTTP_204_NO_CONTENT)
        self.assertEqual(len(response.data), 0)

    # ----------------------------------------------------------
    # TEST UPDATE
    # ----------------------------------------------------------
    def test_update_order(self):
        """It should Update an existing Order"""
        # create a order to update
        test_order = OrderFactory()
        response = self.client.post(BASE_URL, json=test_order.serialize())
        self.assertEqual(response.status_code, status.HTTP_201_CREATED)

        # update the order
        new_order = response.get_json()
        logging.debug(new_order)
        new_order["name"] = "unknown"
        new_order["customer_id"] = -1
        response = self.client.put(f"{BASE_URL}/{new_order['id']}", json=new_order)
        self.assertEqual(response.status_code, status.HTTP_200_OK)
        updated_order = response.get_json()
        self.assertEqual(updated_order["name"], "unknown")
        self.assertEqual(updated_order["customer_id"], -1)

<<<<<<< HEAD
    # ----------------------------------------------------------
    # TEST CREATE ITEM
    # ----------------------------------------------------------
    def test_create_order_order_item(self):
        """It should Create a new OrderItem"""
        test_order_item = OrderItemFactory()
        logging.debug("Test OrderItem: %s", test_order_item.serialize())
        response = self.client.post(BASE_URL, json=test_order_item.serialize())
        self.assertEqual(response.status_code, status.HTTP_201_CREATED)

        # Make sure location header is set
        location = response.headers.get("Location", None)
        self.assertIsNotNone(location)

        # Check the data is correct
        new_order_item = response.get_json()
        self.assertEqual(new_order_item["name"], test_order_item.name)
        self.assertEqual(new_order_item["quantity"], test_order_item.quantity)
        self.assertEqual(new_order_item["order_id"], test_order_item.order_id)
        self.assertEqual(new_order_item["product_id"], test_order_item.product_id)

        #TODO: Uncomment this code when get_items is implemented
        # Check that the location header was correct
        # response = self.client.get(location)
        # self.assertEqual(response.status_code, status.HTTP_200_OK)
        # new_order_item = response.get_json()
        # self.assertEqual(new_order_item["name"], test_order_item.name)
        # self.assertEqual(new_order_item["quantity"], test_order_item.quantity)
        # self.assertEqual(new_order_item["order_id"], test_order_item.order_id)
        # self.assertEqual(new_order_item["product_id"], test_order_item.product_id)
=======
    def test_get_order_list(self):
        """It should Get a list of Orders"""
        # list the order
        self._create_orders(5)
        response = self.client.get(BASE_URL)
        self.assertEqual(response.status_code, status.HTTP_200_OK)
        data = response.get_json()
        self.assertEqual(len(data), 5)
>>>>>>> 1ae08e27
<|MERGE_RESOLUTION|>--- conflicted
+++ resolved
@@ -179,11 +179,10 @@
         self.assertEqual(updated_order["name"], "unknown")
         self.assertEqual(updated_order["customer_id"], -1)
 
-<<<<<<< HEAD
     # ----------------------------------------------------------
     # TEST CREATE ITEM
     # ----------------------------------------------------------
-    def test_create_order_order_item(self):
+    def test_create_order_item(self):
         """It should Create a new OrderItem"""
         test_order_item = OrderItemFactory()
         logging.debug("Test OrderItem: %s", test_order_item.serialize())
@@ -210,7 +209,10 @@
         # self.assertEqual(new_order_item["quantity"], test_order_item.quantity)
         # self.assertEqual(new_order_item["order_id"], test_order_item.order_id)
         # self.assertEqual(new_order_item["product_id"], test_order_item.product_id)
-=======
+
+    # ----------------------------------------------------------
+    # TEST GET ORDER LIST
+    # ----------------------------------------------------------
     def test_get_order_list(self):
         """It should Get a list of Orders"""
         # list the order
@@ -218,5 +220,4 @@
         response = self.client.get(BASE_URL)
         self.assertEqual(response.status_code, status.HTTP_200_OK)
         data = response.get_json()
-        self.assertEqual(len(data), 5)
->>>>>>> 1ae08e27
+        self.assertEqual(len(data), 5)