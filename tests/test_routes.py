######################################################################
# Copyright 2016, 2024 John J. Rofrano. All Rights Reserved.
#
# Licensed under the Apache License, Version 2.0 (the "License");
# you may not use this file except in compliance with the License.
# You may obtain a copy of the License at
#
# https://www.apache.org/licenses/LICENSE-2.0
#
# Unless required by applicable law or agreed to in writing, software
# distributed under the License is distributed on an "AS IS" BASIS,
# WITHOUT WARRANTIES OR CONDITIONS OF ANY KIND, either express or implied.
# See the License for the specific language governing permissions and
# limitations under the License.
######################################################################

"""
TestOrder API Service Test Suite
"""

# pylint: disable=duplicate-code
import os
import logging
from unittest import TestCase
from wsgi import app
from service.common import status
from service.models import db, Order
from .factories import OrderFactory

DATABASE_URI = os.getenv(
    "DATABASE_URI", "postgresql+psycopg://postgres:postgres@localhost:5432/testdb"
)
BASE_URL = "/orders"

BASE_URL = "/orders"
######################################################################
#  T E S T   C A S E S
######################################################################
# pylint: disable=too-many-public-methods
class TestYourResourceService(TestCase):
    """REST API Server Tests"""

    @classmethod
    def setUpClass(cls):
        """Run once before all tests"""
        app.config["TESTING"] = True
        app.config["DEBUG"] = False
        # Set up the test database
        app.config["SQLALCHEMY_DATABASE_URI"] = DATABASE_URI
        app.logger.setLevel(logging.CRITICAL)
        app.app_context().push()

    @classmethod
    def tearDownClass(cls):
        """Run once after all tests"""
        db.session.close()

    def setUp(self):
        """Runs before each test"""
        self.client = app.test_client()
        db.session.query(Order).delete()  # clean up the last tests
        db.session.commit()

    def tearDown(self):
        """This runs after each test"""
        db.session.remove()

    ############################################################
    # Utility function to bulk create orders
    ############################################################
    def _create_orders(self, count: int = 1) -> list:
        """Factory method to create orders in bulk"""
        orders = []
        for _ in range(count):
            test_order = OrderFactory()
            response = self.client.post(BASE_URL, json=test_order.serialize())
            self.assertEqual(
                response.status_code,
                status.HTTP_201_CREATED,
                "Could not create test order",
            )
            new_order = response.get_json()
            test_order.id = new_order["id"]
            orders.append(test_order)
        return orders

    ######################################################################
    #  P L A C E   T E S T   C A S E S   H E R E
    ######################################################################

    def test_index(self):
        """It should call the home page"""
        resp = self.client.get("/")
        self.assertEqual(resp.status_code, status.HTTP_200_OK)

    # ----------------------------------------------------------
    # TEST CREATE
    # ----------------------------------------------------------
    def test_create_order(self):
        """It should Create a new Order"""
        test_order = OrderFactory()
        logging.debug("Test Order: %s", test_order.serialize())
        response = self.client.post(BASE_URL, json=test_order.serialize())
        self.assertEqual(response.status_code, status.HTTP_201_CREATED)

        # Make sure location header is set
        location = response.headers.get("Location", None)
        self.assertIsNotNone(location)

        # Check the data is correct
        new_order = response.get_json()
        self.assertEqual(new_order["name"], test_order.name)
        self.assertEqual(new_order["customer_id"], test_order.customer_id)

        # Check that the location header was correct
        # Todo: uncomment when Get Order is implemented
        # response = self.client.get(location)
        # self.assertEqual(response.status_code, status.HTTP_200_OK)
        # new_order = response.get_json()
        # self.assertEqual(new_order["name"], test_order.name)
        # self.assertEqual(new_order["available"], test_order.available)
        # self.assertEqual(new_order["customer_id"], test_order.customer_id)

<<<<<<< HEAD
=======
    # ----------------------------------------------------------
    # TEST GET
    # ----------------------------------------------------------
    def test_get_order(self):
        """It should Get an existing Order by ID"""
        # First create and save an order
        test_order = OrderFactory()
        test_order.create()

        # Send GET request to /orders/<id>
        response = self.client.get(f"{BASE_URL}/{test_order.id}")
        self.assertEqual(response.status_code, status.HTTP_200_OK)

        # Check returned data
        data = response.get_json()
        self.assertEqual(data["id"], test_order.id)
        self.assertEqual(data["name"], test_order.name)
        self.assertEqual(data["customer_id"], test_order.customer_id)
        
>>>>>>> ca24c5b1
    # ----------------------------------------------------------
    # TEST UPDATE
    # ----------------------------------------------------------
    def test_update_order(self):
        """It should Update an existing Order"""
        # create a order to update
        test_order = OrderFactory()
        response = self.client.post(BASE_URL, json=test_order.serialize())
        self.assertEqual(response.status_code, status.HTTP_201_CREATED)

        # update the order
        new_order = response.get_json()
        logging.debug(new_order)
        new_order["name"] = "unknown"
        new_order["customer_id"] = -1
        response = self.client.put(f"{BASE_URL}/{new_order['id']}", json=new_order)
        self.assertEqual(response.status_code, status.HTTP_200_OK)
        updated_order = response.get_json()
        self.assertEqual(updated_order["name"], "unknown")
        self.assertEqual(updated_order["customer_id"], -1)

    def test_get_order_list(self):
        """It should Get a list of Orders"""
        # list the order
        self._create_orders(5)
        response = self.client.get(BASE_URL)
        self.assertEqual(response.status_code, status.HTTP_200_OK)
        data = response.get_json()
        self.assertEqual(len(data), 5)<|MERGE_RESOLUTION|>--- conflicted
+++ resolved
@@ -121,8 +121,6 @@
         # self.assertEqual(new_order["available"], test_order.available)
         # self.assertEqual(new_order["customer_id"], test_order.customer_id)
 
-<<<<<<< HEAD
-=======
     # ----------------------------------------------------------
     # TEST GET
     # ----------------------------------------------------------
@@ -142,7 +140,6 @@
         self.assertEqual(data["name"], test_order.name)
         self.assertEqual(data["customer_id"], test_order.customer_id)
         
->>>>>>> ca24c5b1
     # ----------------------------------------------------------
     # TEST UPDATE
     # ----------------------------------------------------------
