--- conflicted
+++ resolved
@@ -23,13 +23,10 @@
 import logging
 from unittest import TestCase
 from wsgi import app
-<<<<<<< HEAD
+
 from service.models import Order, OrderItem, DataValidationError, db
 from .factories import YourResourceModelFactory
-=======
-from service.models import Order, DataValidationError, db
-from .factories import OrderFactory
->>>>>>> 314e9a04
+
 
 DATABASE_URI = os.getenv(
     "DATABASE_URI", "postgresql+psycopg://postgres:postgres@localhost:5432/testdb"
@@ -71,19 +68,7 @@
     ######################################################################
 
     def test_example_replace_this(self):
-<<<<<<< HEAD
-        """It should create a YourResourceModel"""
-        # Todo: Remove this test case example
-        resource = YourResourceModelFactory()
-        resource.create()
-        self.assertIsNotNone(resource.id)
-        found = Order.all()
-        self.assertEqual(len(found), 1)
-        data = Order.find(resource.id)
-        self.assertEqual(data.name, resource.name)
-=======
         """It should create a Order"""
-        
         order = OrderFactory()
         order.create()
         self.assertIsNotNone(order.id)
@@ -91,7 +76,6 @@
         self.assertEqual(len(found), 1)
         data = Order.find(order.id)
         self.assertEqual(data.name, order.name)
->>>>>>> 314e9a04
 
     # Todo: Add your test cases here...
     def test_find_order(self):
