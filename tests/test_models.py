--- conflicted
+++ resolved
@@ -307,11 +307,7 @@
         order.create()
 
         # simulate deserialization from API payload
-<<<<<<< HEAD
-        order.deserialize({"customer_id": order.customer_id, "status": "canceled", "shipped_at": order.shipped_at})
-=======
-        order.deserialize({"customer_id": order.customer_id, "status": "canceled", "created_at": order.created_at})
->>>>>>> 8523675a
+        order.deserialize({"customer_id": order.customer_id, "status": "canceled", "created_at": order.created_at, "shipped_at": order.shipped_at})
         order.update()
 
         found = Order.find(order.id)
@@ -325,26 +321,16 @@
         self.assertRaises(DataValidationError, lambda: Order().deserialize(bad))
 
     # -----------------------------------------------------------------
-<<<<<<< HEAD
     # shipped_at FIELD TESTS
     # -----------------------------------------------------------------
     def test_shipped_at_set_on_create(self):
         """If an order is created as 'shipped', shipped_at is auto filled AFTER the order is shipped"""
         before = datetime.now(UTC)
         order = Order(status= "shipped")
-=======
-    # created_at FIELD TESTS
-    # -----------------------------------------------------------------
-    def test_created_at_set_on_create(self):
-        """If an order is created, created_at is auto filled AFTER the order is created"""
-        before = datetime.now(UTC)
-        order = Order(status="placed")
->>>>>>> 8523675a
         order.create()
         after = datetime.now(UTC)
         found = Order.find(order.id)
 
-<<<<<<< HEAD
         self.assertEqual(found.status, "shipped")
         self.assertIsNotNone(found.shipped_at)
         self.assertTrue(before <= found.shipped_at <= after)
@@ -375,7 +361,19 @@
             self.assertIsNotNone(found.shipped_at)
         else:
             self.assertIsNone(found.shipped_at)
-=======
+
+        
+    
+    # -----------------------------------------------------------------
+    # created_at FIELD TESTS
+    # -----------------------------------------------------------------
+    def test_created_at_set_on_create(self):
+        """If an order is created, created_at is auto filled AFTER the order is created"""
+        before = datetime.now(UTC)
+        order = Order(status="placed")
+        order.create()
+        after = datetime.now(UTC)
+        found = Order.find(order.id)
         self.assertEqual(found.status, "placed")
         self.assertIsNotNone(found.created_at)
         self.assertTrue(before <= found.created_at <= after)
@@ -390,5 +388,4 @@
         order.status = "returned"
         order.update()
 
-        self.assertEqual(order.created_at, first_ts)
->>>>>>> 8523675a
+        self.assertEqual(order.created_at, first_ts)