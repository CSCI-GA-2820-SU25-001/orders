######################################################################
# Copyright 2016, 2024 John J. Rofrano. All Rights Reserved.
#
# Licensed under the Apache License, Version 2.0 (the "License");
# you may not use this file except in compliance with the License.
# You may obtain a copy of the License at
#
# https://www.apache.org/licenses/LICENSE-2.0
#
# Unless required by applicable law or agreed to in writing, software
# distributed under the License is distributed on an "AS IS" BASIS,
# WITHOUT WARRANTIES OR CONDITIONS OF ANY KIND, either express or implied.
# See the License for the specific language governing permissions and
# limitations under the License.
######################################################################

"""
Test cases for Pet Model
"""

# pylint: disable=duplicate-code
import os
import logging
from unittest import TestCase
from unittest.mock import patch
from wsgi import app
from service.models import Order, OrderItem, DataValidationError, db
from .factories import OrderFactory, OrderItemFactory

DATABASE_URI = os.getenv(
    "DATABASE_URI", "postgresql+psycopg://postgres:postgres@localhost:5432/testdb"
)


######################################################################
#  Order   M O D E L   T E S T   C A S E S
######################################################################
# pylint: disable=too-many-public-methods
class TestOrder(TestCase):
    """Test Cases for Order Model"""

    @classmethod
    def setUpClass(cls):
        """This runs once before the entire test suite"""
        app.config["TESTING"] = True
        app.config["DEBUG"] = False
        app.config["SQLALCHEMY_DATABASE_URI"] = DATABASE_URI
        app.logger.setLevel(logging.CRITICAL)
        app.app_context().push()

    @classmethod
    def tearDownClass(cls):
        """This runs once after the entire test suite"""
        db.session.close()

    def setUp(self):
        """This runs before each test"""
        db.session.query(Order).delete()  # clean up the last tests
        db.session.commit()

    def tearDown(self):
        """This runs after each test"""
        db.session.remove()

    ######################################################################
    #  T E S T   C A S E S
    ######################################################################

<<<<<<< HEAD
    def test_list_order(self):
=======
    def test_all(self):
>>>>>>> 706b4be7
        """It should list all Orders"""
        order = OrderFactory()
        order.create()
        self.assertIsNotNone(order.id)

<<<<<<< HEAD
        orders_found = Order.all()
        self.assertEqual(len(orders_found), 1)

        order_found, = orders_found
        self.assertEqual(order_found, order)
=======
        found = Order.all()
        self.assertEqual(len(found), 1)
>>>>>>> 706b4be7

        data = Order.find(order.id)
        self.assertEqual(data.name, order.name)

    def test_find(self):
        """It should find an Order by ID"""
        order = OrderFactory()
        order.create()

        found = Order.find(order.id)
        self.assertIsNotNone(found)
<<<<<<< HEAD
        self.assertEqual(found, order)
=======
        self.assertEqual(found.id, order.id)
        self.assertEqual(found.name, "Test Order")
        self.assertEqual(found.customer_id, 123)

    def test_malformed(self):
        """It should error when malformed data is deserialized"""
        self.assertRaises(DataValidationError, lambda: Order().deserialize({}))

    def test_find_by_customer(self):
        """It should find Orders by customer_id"""
        order = OrderFactory()
        order.create()
        self.assertIsNotNone(order.id)
        self.assertIsNotNone(order.customer_id)

        found = Order.find_by_customer(order.customer_id)
        self.assertEqual(found.count(), 1)

        order_found = found.first()
        self.assertEqual(order_found.id, order.id)
        self.assertEqual(order_found.customer_id, order.customer_id)
        self.assertEqual(order_found.name, order.name)

    def test_order_create_raises_error_on_commit_fail(self):
        """It should raise DataValidationError on commit failure when creating an order"""
        o = OrderFactory()
        with patch.object(db.session, "commit", side_effect=Exception("boom")):
            with self.assertRaises(DataValidationError):
                o.create()

    def test_order_update_raises_error_on_commit_fail(self):
        """It should raise DataValidationError on commit failure when updating an order"""
        o = OrderFactory()
        o.create()
        with patch.object(db.session, "commit", side_effect=Exception("oops")):
            with self.assertRaises(DataValidationError):
                o.update()

    def test_order_delete_raises_error_on_commit_fail(self):
        """It should raise DataValidationError on commit failure when deleting an order"""
        o = OrderFactory()
        o.create()
        with patch.object(db.session, "commit", side_effect=Exception("fail")):
            with self.assertRaises(DataValidationError):
                o.delete()

    def test_find_by_name_and_find_by_order_id(self):
        """It should find OrderItems by name and order_id"""
        i = OrderItemFactory(name="Kevin", order_id=42)
        i.create()
        by_name = list(OrderItem.find_by_name("Kevin"))
        self.assertEqual(len(by_name), 1)
        by_order = list(OrderItem.find_by_order_id(42))
        self.assertEqual(len(by_order), 1)


######################################################################
#  OrderItem   M O D E L   T E S T   C A S E S
######################################################################
# pylint: disable=too-many-public-methods
class TestOrderItem(TestCase):
    """Test Cases for Order Model"""

    @classmethod
    def setUpClass(cls):
        """This runs once before the entire test suite"""
        app.config["TESTING"] = True
        app.config["DEBUG"] = False
        app.config["SQLALCHEMY_DATABASE_URI"] = DATABASE_URI
        app.logger.setLevel(logging.CRITICAL)
        app.app_context().push()

    @classmethod
    def tearDownClass(cls):
        """This runs once after the entire test suite"""
        db.session.close()

    def setUp(self):
        """This runs before each test"""
        db.session.query(OrderItem).delete()  # clean up the last tests
        db.session.commit()

    def tearDown(self):
        """This runs after each test"""
        db.session.remove()

    ######################################################################
    #  T E S T   C A S E S
    ######################################################################

    def test_all(self):
        """It should list all OrderItems"""
        item = OrderItemFactory()
        item.create()
        self.assertIsNotNone(item.id)

        found = OrderItem.all()
        self.assertEqual(len(found), 1)

        data = OrderItem.find(item.id)
        self.assertEqual(data.name, item.name)

    def test_find(self):
        """It should find an Order by ID"""
        order = OrderItem(name="Test Order", product_id=123, quantity=5)
        order.create()

        found = OrderItem.find(order.id)
        self.assertIsNotNone(found)
        self.assertEqual(found.id, order.id)
        self.assertEqual(found.name, "Test Order")
        self.assertEqual(found.product_id, 123)
        self.assertEqual(found.quantity, 5)

    def test_malformed(self):
        """It should error when malformed data is deserialized"""
        self.assertRaises(DataValidationError, lambda: OrderItem().deserialize({}))

    def test_find_by_product(self):
        """It should find Orders by product_id"""
        item = OrderItemFactory()
        item.create()
        self.assertIsNotNone(item.id)
        self.assertIsNotNone(item.product_id)

        found = OrderItem.find_by_product(item.product_id)
        self.assertEqual(found.count(), 1)

        item_found = found.first()
        self.assertEqual(item_found.id, item.id)
        self.assertEqual(item_found.product_id, item.product_id)
        self.assertEqual(item_found.quantity, item.quantity)
        self.assertEqual(item_found.name, item.name)

    def test_delete(self):
        """It should delete an OrderItem"""
        item = OrderItemFactory()
        item.create()
        self.assertIsNotNone(item.id)

        found = OrderItem.all()
        self.assertEqual(len(found), 1)

        item.delete()

        found = OrderItem.all()
        self.assertEqual(len(found), 0)

    def test_orderitem_create_raises_error_on_commit_fail(self):
        """It should raise DataValidationError on commit failure when creating an order item"""
        i = OrderItemFactory()
        with patch.object(db.session, "commit", side_effect=Exception("boom")):
            with self.assertRaises(DataValidationError):
                i.create()

    def test_orderitem_update_raises_error_on_commit_fail(self):
        """It should raise DataValidationError on commit failure when updating an order item"""
        i = OrderItemFactory()
        i.create()
        with patch.object(db.session, "commit", side_effect=Exception("oops")):
            with self.assertRaises(DataValidationError):
                i.update()

    def test_orderitem_delete_raises_error_on_commit_fail(self):
        """It should raise DataValidationError on commit failure when deleting an order item"""
        i = OrderItemFactory()
        i.create()
        with patch.object(db.session, "commit", side_effect=Exception("fail")):
            with self.assertRaises(DataValidationError):
                i.delete()

    def test_orderitem_deserialize_missing_product_id(self):
        """It should raise DataValidationError when product_id is missing"""
        # Missing "product_id" → KeyError branch
        bad = {"name": "something", "quantity": 2, "order_id": 5}
        with self.assertRaises(DataValidationError) as cm:
            OrderItem().deserialize(bad)
        self.assertIn("missing product_id", str(cm.exception))

    def test_orderitem_deserialize_type_error(self):
        """It should raise DataValidationError when deserializing with bad data"""
        # Passing None (not a dict) → TypeError branch
        with self.assertRaises(DataValidationError) as cm:
            OrderItem().deserialize(None)
        self.assertIn("bad or no data", str(cm.exception))
>>>>>>> 706b4be7
<|MERGE_RESOLUTION|>--- conflicted
+++ resolved
@@ -66,26 +66,14 @@
     #  T E S T   C A S E S
     ######################################################################
 
-<<<<<<< HEAD
-    def test_list_order(self):
-=======
     def test_all(self):
->>>>>>> 706b4be7
         """It should list all Orders"""
         order = OrderFactory()
         order.create()
         self.assertIsNotNone(order.id)
 
-<<<<<<< HEAD
-        orders_found = Order.all()
-        self.assertEqual(len(orders_found), 1)
-
-        order_found, = orders_found
-        self.assertEqual(order_found, order)
-=======
         found = Order.all()
         self.assertEqual(len(found), 1)
->>>>>>> 706b4be7
 
         data = Order.find(order.id)
         self.assertEqual(data.name, order.name)
@@ -97,9 +85,6 @@
 
         found = Order.find(order.id)
         self.assertIsNotNone(found)
-<<<<<<< HEAD
-        self.assertEqual(found, order)
-=======
         self.assertEqual(found.id, order.id)
         self.assertEqual(found.name, "Test Order")
         self.assertEqual(found.customer_id, 123)
@@ -285,4 +270,4 @@
         with self.assertRaises(DataValidationError) as cm:
             OrderItem().deserialize(None)
         self.assertIn("bad or no data", str(cm.exception))
->>>>>>> 706b4be7
+        self.assertEqual(found, order)