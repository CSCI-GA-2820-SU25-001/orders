######################################################################
# Copyright 2016, 2024 John J. Rofrano. All Rights Reserved.
#
# Licensed under the Apache License, Version 2.0 (the "License");
# you may not use this file except in compliance with the License.
# You may obtain a copy of the License at
#
# https://www.apache.org/licenses/LICENSE-2.0
#
# Unless required by applicable law or agreed to in writing, software
# distributed under the License is distributed on an "AS IS" BASIS,
# WITHOUT WARRANTIES OR CONDITIONS OF ANY KIND, either express or implied.
# See the License for the specific language governing permissions and
# limitations under the License.
######################################################################

"""
Test cases for Pet Model
"""

# pylint: disable=duplicate-code
import os
import logging
from unittest import TestCase
from wsgi import app
<<<<<<< HEAD
from service.models import Order, DataValidationError, db
=======
from service.models import Order, db
>>>>>>> 46cc75c7
from .factories import OrderFactory

DATABASE_URI = os.getenv(
    "DATABASE_URI", "postgresql+psycopg://postgres:postgres@localhost:5432/testdb"
)


######################################################################
#  Order   M O D E L   T E S T   C A S E S
######################################################################
# pylint: disable=too-many-public-methods
class TestOrder(TestCase):
    """Test Cases for Order Model"""

    @classmethod
    def setUpClass(cls):
        """This runs once before the entire test suite"""
        app.config["TESTING"] = True
        app.config["DEBUG"] = False
        app.config["SQLALCHEMY_DATABASE_URI"] = DATABASE_URI
        app.logger.setLevel(logging.CRITICAL)
        app.app_context().push()

    @classmethod
    def tearDownClass(cls):
        """This runs once after the entire test suite"""
        db.session.close()

    def setUp(self):
        """This runs before each test"""
        db.session.query(Order).delete()  # clean up the last tests
        db.session.commit()

    def tearDown(self):
        """This runs after each test"""
        db.session.remove()

    ######################################################################
    #  T E S T   C A S E S
    ######################################################################

<<<<<<< HEAD
    def test_list_order(self):
        """It should list all Orders"""
        Order = OrderFactory()
        Order.create()
        self.assertIsNotNone(Order.id)
        found = Order.all()
        self.assertEqual(len(found), 1)
        data = Order.find(Order.id)
        self.assertEqual(data.name, Order.name)
=======
    def test_example_replace_this(self):
        """It should create a Order"""

        order = OrderFactory()
        order.create()
        self.assertIsNotNone(order.id)
        found = Order.all()
        self.assertEqual(len(found), 1)
        data = Order.find(order.id)
        self.assertEqual(data.name, order.name)
>>>>>>> 46cc75c7

    # Todo: Add your test cases here...<|MERGE_RESOLUTION|>--- conflicted
+++ resolved
@@ -23,11 +23,7 @@
 import logging
 from unittest import TestCase
 from wsgi import app
-<<<<<<< HEAD
-from service.models import Order, DataValidationError, db
-=======
 from service.models import Order, db
->>>>>>> 46cc75c7
 from .factories import OrderFactory
 
 DATABASE_URI = os.getenv(
@@ -69,7 +65,18 @@
     #  T E S T   C A S E S
     ######################################################################
 
-<<<<<<< HEAD
+    def test_example_replace_this(self):
+        """It should create a YourResourceModel"""
+        # Todo: Remove this test case example
+        resource = YourResourceModelFactory()
+        resource.create()
+        self.assertIsNotNone(resource.id)
+        found = YourResourceModel.all()
+        self.assertEqual(len(found), 1)
+        data = YourResourceModel.find(resource.id)
+        self.assertEqual(data.name, resource.name)
+
+    # Todo: Add your test cases here...
     def test_list_order(self):
         """It should list all Orders"""
         Order = OrderFactory()
@@ -78,18 +85,4 @@
         found = Order.all()
         self.assertEqual(len(found), 1)
         data = Order.find(Order.id)
-        self.assertEqual(data.name, Order.name)
-=======
-    def test_example_replace_this(self):
-        """It should create a Order"""
-
-        order = OrderFactory()
-        order.create()
-        self.assertIsNotNone(order.id)
-        found = Order.all()
-        self.assertEqual(len(found), 1)
-        data = Order.find(order.id)
-        self.assertEqual(data.name, order.name)
->>>>>>> 46cc75c7
-
-    # Todo: Add your test cases here...+        self.assertEqual(data.name, Order.name)