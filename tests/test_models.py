--- conflicted
+++ resolved
@@ -262,55 +262,6 @@
             OrderItem().deserialize(None)
         self.assertIn("bad or no data", str(cm.exception))
 
-<<<<<<< HEAD
-    # -----------------------------------------------------------------
-    # STATUS FIELD TESTS
-    # -----------------------------------------------------------------
-
-    def test_default_status_is_placed(self):
-        """It should set status to 'placed' when none is supplied"""
-        order = Order(name="Foo", customer_id=1)   # pas de status
-        order.create()
-        self.assertEqual(order.status, "placed")
-
-        found = Order.find(order.id)
-        self.assertEqual(found.status, "placed")
-
-    def test_create_with_valid_status(self):
-        """It should create an Order with an explicit valid status"""
-        order = OrderFactory(status="shipped")
-        order.create()
-
-        found = Order.find(order.id)
-        self.assertEqual(found.status, "shipped")
-
-    def test_update_status(self):
-        """It should update an Order's status"""
-        order = OrderFactory(status="placed")
-        order.create()
-
-        # simulate deserialization from API payload
-        # TODO: Remove "name"
-        order.deserialize(
-            {"name": order.name,
-             "customer_id": order.customer_id,
-             "status": "canceled"}
-        )
-        order.update()
-
-        found = Order.find(order.id)
-        self.assertEqual(found.status, "canceled")
-
-    def test_invalid_status_raises(self):
-        """It should raise DataValidationError when status is invalid"""
-        bad = OrderFactory().serialize()
-        bad["status"] = "invalid_status"
-
-        self.assertRaises(
-            DataValidationError,
-            lambda: Order().deserialize(bad)
-        )
-=======
     def test_find_by_order_id(self):
         """It should find OrderItems by order_id"""
         item = OrderItemFactory()
@@ -325,4 +276,45 @@
         self.assertEqual(item_found.quantity, item.quantity)
         self.assertEqual(item_found.order_id, item.order_id)
         self.assertEqual(item_found.product_id, item.product_id)
->>>>>>> 51ab125b
+
+    # -----------------------------------------------------------------
+    # STATUS FIELD TESTS
+    # -----------------------------------------------------------------
+
+    def test_default_status_is_placed(self):
+        """It should set status to 'placed' when none is supplied"""
+        order = Order(customer_id=1)
+        order.create()
+        self.assertEqual(order.status, "placed")
+
+        found = Order.find(order.id)
+        self.assertEqual(found.status, "placed")
+
+    def test_create_with_valid_status(self):
+        """It should create an Order with an explicit valid status"""
+        order = OrderFactory(status="shipped")
+        order.create()
+
+        found = Order.find(order.id)
+        self.assertEqual(found.status, "shipped")
+
+    def test_update_status(self):
+        """It should update an Order's status"""
+        order = OrderFactory(status="placed")
+        order.create()
+
+        # simulate deserialization from API payload
+        order.deserialize(
+            {"customer_id": order.customer_id, "status": "canceled"}
+        )
+        order.update()
+
+        found = Order.find(order.id)
+        self.assertEqual(found.status, "canceled")
+
+    def test_invalid_status_raises(self):
+        """It should raise DataValidationError when status is invalid"""
+        bad = OrderFactory().serialize()
+        bad["status"] = "invalid_status"
+
+        self.assertRaises(DataValidationError, lambda: Order().deserialize(bad))