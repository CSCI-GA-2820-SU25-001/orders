######################################################################
# Copyright 2016, 2024 John J. Rofrano. All Rights Reserved.
#
# Licensed under the Apache License, Version 2.0 (the "License");
# you may not use this file except in compliance with the License.
# You may obtain a copy of the License at
#
# https://www.apache.org/licenses/LICENSE-2.0
#
# Unless required by applicable law or agreed to in writing, software
# distributed under the License is distributed on an "AS IS" BASIS,
# WITHOUT WARRANTIES OR CONDITIONS OF ANY KIND, either express or implied.
# See the License for the specific language governing permissions and
# limitations under the License.
######################################################################

"""
Test cases for Pet Model
"""

# pylint: disable=duplicate-code
import os
import logging
from unittest import TestCase
from wsgi import app
from service.models import Order, db
from .factories import OrderFactory

DATABASE_URI = os.getenv(
    "DATABASE_URI", "postgresql+psycopg://postgres:postgres@localhost:5432/testdb"
)


######################################################################
#  Order   M O D E L   T E S T   C A S E S
######################################################################
# pylint: disable=too-many-public-methods
class TestOrder(TestCase):
    """Test Cases for Order Model"""

    @classmethod
    def setUpClass(cls):
        """This runs once before the entire test suite"""
        app.config["TESTING"] = True
        app.config["DEBUG"] = False
        app.config["SQLALCHEMY_DATABASE_URI"] = DATABASE_URI
        app.logger.setLevel(logging.CRITICAL)
        app.app_context().push()

    @classmethod
    def tearDownClass(cls):
        """This runs once after the entire test suite"""
        db.session.close()

    def setUp(self):
        """This runs before each test"""
        db.session.query(Order).delete()  # clean up the last tests
        db.session.commit()

    def tearDown(self):
        """This runs after each test"""
        db.session.remove()

    ######################################################################
    #  T E S T   C A S E S
    ######################################################################

    def test_example_replace_this(self):
        """It should create a YourResourceModel"""
        # Todo: Remove this test case example
        resource = OrderFactory()
        resource.create()
        self.assertIsNotNone(resource.id)
        found = Order.all()
        self.assertEqual(len(found), 1)
        data = Order.find(resource.id)
        self.assertEqual(data.name, resource.name)

    # Todo: Add your test cases here...
<<<<<<< HEAD
    def test_list_order(self):
        """It should list all Orders"""
        Order = OrderFactory()
        Order.create()
        self.assertIsNotNone(Order.id)
        found = Order.all()
        self.assertEqual(len(found), 1)
        data = Order.find(Order.id)
        self.assertEqual(data.name, Order.name)
=======
    def test_find_order(self):
        """It should find an Order by ID"""
        order = Order(name="Test Order", customer_id=123)
        order.create()

        found = Order.find(order.id)
        self.assertIsNotNone(found)
        self.assertEqual(found.id, order.id)
        self.assertEqual(found.name, "Test Order")
        self.assertEqual(found.customer_id, 123)
>>>>>>> ca24c5b1
<|MERGE_RESOLUTION|>--- conflicted
+++ resolved
@@ -77,7 +77,6 @@
         self.assertEqual(data.name, resource.name)
 
     # Todo: Add your test cases here...
-<<<<<<< HEAD
     def test_list_order(self):
         """It should list all Orders"""
         Order = OrderFactory()
@@ -87,7 +86,7 @@
         self.assertEqual(len(found), 1)
         data = Order.find(Order.id)
         self.assertEqual(data.name, Order.name)
-=======
+        
     def test_find_order(self):
         """It should find an Order by ID"""
         order = Order(name="Test Order", customer_id=123)
@@ -97,5 +96,4 @@
         self.assertIsNotNone(found)
         self.assertEqual(found.id, order.id)
         self.assertEqual(found.name, "Test Order")
-        self.assertEqual(found.customer_id, 123)
->>>>>>> ca24c5b1
+        self.assertEqual(found.customer_id, 123)