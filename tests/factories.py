--- conflicted
+++ resolved
@@ -16,12 +16,8 @@
         model = Order
 
     id = factory.Sequence(lambda n: n)
-<<<<<<< HEAD
     customer_id = factory.Sequence(lambda n: n)
     created_at = factory.LazyFunction(datetime.now)
-=======
-    name = factory.Faker("first_name")
-    customer_id = factory.Sequence(lambda n: n)
 
 
 class OrderItemFactory(factory.Factory):
@@ -36,5 +32,4 @@
     name = factory.Faker("first_name")
     order_id = factory.Sequence(lambda n: n)
     product_id = factory.Sequence(lambda n: n)
-    quantity = factory.Faker("pyint", min_value=1, max_value=10)
->>>>>>> 18251824
+    quantity = factory.Faker("pyint", min_value=1, max_value=10)