--- conflicted
+++ resolved
@@ -16,10 +16,4 @@
 
     id = factory.Sequence(lambda n: n)
     name = factory.Faker("first_name")
-<<<<<<< HEAD
-    customer_id = factory.Sequence(lambda n: n)
-
-    # Todo: Add your other attributes here...
-=======
-    customer_id = factory.Sequence(lambda n: n)
->>>>>>> 46cc75c7
+    customer_id = factory.Sequence(lambda n: n)